# Dashboard: provides an overview and visualizations of the cluster
# Dashboard View
module 'DashboardView', ->
    # Cluster.Container
    

    class @Container extends Backbone.View
        el: '#cluster'
        className: 'dashboard_view'
        template: Handlebars.compile $('#dashboard_view-template').html() # TODO use div instead of a table
        initialize: =>
            log_initial '(initializing) sidebar view:'


        render: =>
            @.$el.html @template({})
            @cluster_status = new DashboardView.ClusterStatus()
            @cluster_performance = new DashboardView.ClusterPerformance()

            @.$('#cluster_status_container').html @cluster_status.render().el
            @.$('#cluster_performance_panel_placeholder').html @cluster_performance.render()


    class @ClusterStatus extends Backbone.View
        className: 'dashboard-view'
        template: Handlebars.compile $('#cluster_status-template').html()

        events:->
            'click a[rel=dashboard_details]': 'show_popover'

        show_popover: (event) =>
            event.preventDefault()
            console.log event.currentTarget
            @.$(event.currentTarget).popover('show')
            $popover = $('.popover')

            $popover.on 'clickoutside', (e) -> 
                if e.target isnt event.target  # so we don't remove the popover when we click on the link
                    $(e.currentTarget).remove()

        initialize: ->
            log_initial '(initializing) dashboard view'
            issues.on 'all', @render
            issues_redundancy.on 'reset', @render # when issues_redundancy is reset
            machines.on 'stats_updated', @render # when the stats of the machines are updated
            @render()


        # We could create a model to create issues because of CPU/RAM   
        threshold_cpu: 0.9
        threshold_ram: 0.9

        compute_status: ->
            status = 
                has_availability_problems: false
                has_cpu_problems: false
                has_conflicts_problems : false
                has_redundancy_problems: false
                has_ram_problems: false
                has_persistence_problems: false
                num_machines: machines.length
                num_namespaces: namespaces.length
                num_masters: 0

            masters = {} # find all the masters
            namespaces.each (namespace) ->
                for machine_uuid, role_summary of namespace.get('blueprint').peers_roles
                    for shard, role of role_summary
                        if role is 'role_primary'
                            masters[machine_uuid] = 
                                name: namespace.get('name')
                                id: namespace.get('id')
                            status.num_masters++
    
            if issues.length != 0
                status.num_machines_with_disk_problems = 0
                status.machines_with_disk_problems = []

                status.num_masters_offline = 0
                status.masters_offline = []

                status.num_conflicts_name = 0
                status.num_conflicts_vector = 0

                for issue in issues.models
                    switch issue.get("type")
                        when "PERSISTENCE_ISSUE"
                            new_machine = 
                                uid: issue.get('location')
                                name: machines.get(issue.get('location')).get('name')
                            status.machines_with_disk_problems.push(new_machine)
                        when "MACHINE_DOWN"
                            if issue.get('victim') of masters
                                status.masters_offline.push 
                                    machine_id: issue.get('victim')
                                    machine_name: machines.get(issue.get('victim')).get('name')
                                    namespace_name: masters[issue.get('victim')].name
                                    namespace_id: masters[issue.get('victim')].id
                        when "NAME_CONFLICT_ISSUE"
                            status.num_conflicts_name++
                        when "VCLOCK_CONFLICT"
                            status.num_conflicts_vector++

                if status.machines_with_disk_problems.length > 0
                    status.num_machines_with_disk_problems = status.machines_with_disk_problems.length
                    status.has_persistence_problems = true
                if status.masters_offline.length > 0
                    status.num_masters_offline = status.masters_offline.length
                    status.has_availability_problems = true
                if status.num_conflicts_name or status.num_conflicts_vector > 0
                    status.num_conflicts = status.num_conflicts_name+status.num_conflicts_vector
                    status.has_conflicts_problems = true


            # checking for redundancy
            status.num_replicas = issues_redundancy.num_replicas
            if issues_redundancy.length > 0
                status.has_redundancy_problems = true
                status.num_replicas_offline = issues_redundancy.length
                status.replicas_offline = issues_redundancy.models
            

            # checking for CPU and RAM prolems 
            status.machines_with_cpu_problems = []
            status.machines_with_ram_problems = []

            for machine in machines.models
                if machine.get('stats')?
                    cpu_used = machine.get('stats').proc.cpu_combined_avg
                    if cpu_used > @threshold_cpu
                        new_machine = 
                            uid: machine.get('id')
                            name: machine.get('name')
                        status.machines_with_cpu_problems.push new_machine
                    ram_used = machine.get('stats').proc.global_mem_used / machine.get('stats').proc.global_mem_total
                    if ram_used > @threshold_ram
                        new_machine = 
                            uid: machine.get('id')
                            name: machine.get('name')
                        status.machines_with_ram_problems.push new_machine
                   

            if status.machines_with_cpu_problems.length > 0
                status.has_cpu_problems = true
                status.num_machines_with_cpu_problems = status.machines_with_cpu_problems.length
            status.threshold_cpu = Math.floor(@threshold_cpu*100)

            if status.machines_with_ram_problems.length > 0
                status.has_ram_problems = true
                status.num_machines_with_ram_problems = status.machines_with_ram_problems.length
            status.threshold_ram = Math.floor(@threshold_ram*100)


            status

        render: =>
            log_render '(rendering) cluster status view'
            
            @.$el.html @template(@compute_status())
            @.$('a[rel=dashboard_details]').popover
                trigger: 'manual'
            @.delegateEvents()
            return @

    class @ClusterPerformance extends Backbone.View
        className: 'dashboard-view'
        template: Handlebars.compile $('#cluster_performance-template').html()
        
        
        initialize: ->
            log_initial '(initializing) cluster performance view'
            $('#cluster_performance_container').html @template({})
            @perf_panel = new Vis.PerformancePanel(computed_cluster.get_stats)
            @render()

        render: =>
            log_render '(rendering) cluster_performance view'
            return @perf_panel.render().$el

<<<<<<< HEAD
=======
    render: ->
        log_render '(rendering) dashboard view'
        json =
            namespaces: _.map(namespaces.models, ((n)->
                            id: n.get('id')
                            name: n.get('name')))
        @.$el.html @template json
        @.$('.cluster_performance_panel_placeholder').html @perf_panel.render().$el
        @.$('.dropdown-toggle').dropdown()
>>>>>>> f18ef70b

<|MERGE_RESOLUTION|>--- conflicted
+++ resolved
@@ -177,16 +177,3 @@
             log_render '(rendering) cluster_performance view'
             return @perf_panel.render().$el
 
-<<<<<<< HEAD
-=======
-    render: ->
-        log_render '(rendering) dashboard view'
-        json =
-            namespaces: _.map(namespaces.models, ((n)->
-                            id: n.get('id')
-                            name: n.get('name')))
-        @.$el.html @template json
-        @.$('.cluster_performance_panel_placeholder').html @perf_panel.render().$el
-        @.$('.dropdown-toggle').dropdown()
->>>>>>> f18ef70b
-
