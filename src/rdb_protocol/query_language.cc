--- conflicted
+++ resolved
@@ -655,15 +655,6 @@
     }
 }
 
-<<<<<<< HEAD
-typedef boost::optional<std::pair<namespace_id_t, deletable_t<namespace_semilattice_metadata_t<rdb_protocol_t> > > > maybe_ns_info_t;
-
-maybe_ns_info_t get_namespace_info(const std::string &name, runtime_environment_t *env) {
-    return env->semilattice_metadata->get().get_namespace_by_name(name);
-}
-
-=======
->>>>>>> c3244413
 std::string get_primary_key(const std::string &table_name, runtime_environment_t *env, const backtrace_t &backtrace) {
     const char *status;
     boost::optional<std::pair<namespace_id_t, deletable_t<
@@ -757,7 +748,7 @@
             new_namespace<rdb_protocol_t>(
                 env->this_machine, db_id, dc_id, table_name, primary_key, 11213);
         metadata.rdb_namespaces.namespaces.insert(std::make_pair(namespace_id, ns));
-        fill_in_blueprints(&metadata,env->directory_metadata->get(),env->this_machine);
+        fill_in_blueprints(&metadata, env->directory_metadata->get(), env->this_machine);
         env->semilattice_metadata->join(metadata);
 
         /* The following is an ugly hack, but it's probably what we want.  It
@@ -776,8 +767,10 @@
                 try {
                     namespace_repo_t<rdb_protocol_t>::access_t ns_access(
                         env->ns_repo, namespace_id, env->interruptor);
+
+                    rdb_protocol_t::read_response_t ignored;
                     ns_access.get_namespace_if()->read(
-                        bad_read, order_token_t::ignore, env->interruptor);
+                        bad_read, &ignored, order_token_t::ignore, env->interruptor);
                     break;
                 } catch (cannot_perform_query_exc_t e) { } //continue loop
             }
@@ -2156,12 +2149,6 @@
 
 }
 
-<<<<<<< HEAD
-namespace_repo_t<rdb_protocol_t>::access_t eval(TableRef *t, runtime_environment_t *env, const backtrace_t &backtrace) THROWS_ONLY(runtime_exc_t) {
-    boost::optional<std::pair<namespace_id_t, deletable_t<namespace_semilattice_metadata_t<rdb_protocol_t> > > > namespace_info =
-        env->semilattice_metadata->get().get_namespace_by_name(t->table_name());
-
-=======
 namespace_repo_t<rdb_protocol_t>::access_t eval(
     TableRef *t, runtime_environment_t *env, const backtrace_t &backtrace)
     THROWS_ONLY(runtime_exc_t) {
@@ -2169,7 +2156,6 @@
         namespace_semilattice_metadata_t<rdb_protocol_t> > > > namespace_info =
         metadata_get_by_name(env->semilattice_metadata->get().rdb_namespaces.namespaces,
                              t->table_name());
->>>>>>> c3244413
     if (namespace_info) {
         return namespace_repo_t<rdb_protocol_t>::access_t(
             env->ns_repo, namespace_info->first, env->interruptor);
