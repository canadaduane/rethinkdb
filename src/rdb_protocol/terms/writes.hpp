--- conflicted
+++ resolved
@@ -85,7 +85,6 @@
         }
 
         if (!done) {
-<<<<<<< HEAD
             datum_stream_t *datum_stream = v1->as_seq();
 
             for (;;) {
@@ -97,7 +96,7 @@
                 for (auto datum_it = datums.begin(); datum_it != datums.end(); ++datum_it) {
                     try {
                         maybe_generate_key(t, &generated_keys, &*datum_it);
-                    } catch (const any_ql_exc_t &) {
+                    } catch (const base_exc_t &) {
                         // We just ignore it, the same error will be handled in `replace`.
                         // TODO: that solution sucks.
                     }
@@ -106,15 +105,6 @@
                 std::vector<const datum_t *> results = t->batch_replace(datums, datums, upsert);
                 for (auto result_it = results.begin(); result_it != results.end(); ++result_it) {
                     stats = stats->merge(env, *result_it, stats_merge);
-=======
-            datum_stream_t *ds = v1->as_seq();
-            while (const datum_t *d = ds->next()) {
-                try {
-                    maybe_generate_key(t, &generated_keys, &d);
-                } catch (const base_exc_t &) {
-                    // We just ignore it, the same error will be handled in `replace`.
-                    // TODO: that solution sucks.
->>>>>>> f77290a5
                 }
             }
         }
