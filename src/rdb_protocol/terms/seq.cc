// Copyright 2010-2014 RethinkDB, all rights reserved.
#include "rdb_protocol/terms/terms.hpp"

#include <string>
#include <utility>
#include <vector>

#include "rdb_protocol/changefeed.hpp"
#include "rdb_protocol/error.hpp"
#include "rdb_protocol/func.hpp"
#include "rdb_protocol/op.hpp"
#include "rdb_protocol/math_utils.hpp"

namespace ql {

template<class T>
class map_acc_term_t : public grouped_seq_op_term_t {
protected:
    map_acc_term_t(compile_env_t *env, const protob_t<const Term> &term)
        : grouped_seq_op_term_t(env, term, argspec_t(1, 2)) { }
private:
    counted_t<val_t> eval_impl(scope_env_t *env, args_t *args,
                               eval_flags_t) const FINAL {
        return args->num_args() == 1
            ? args->arg(env, 0)->as_seq(env->env)->run_terminal(env->env, T(backtrace()))
            : args->arg(env, 0)->as_seq(env->env)->run_terminal(
                env->env, T(backtrace(), args->arg(env, 1)->as_func(GET_FIELD_SHORTCUT)));
    }

    // RSI: Yeah, this'll need to change, once we parallelize terminals.  The
    // function (arg 1, if it exists) could have a non-zero parallelization level.
    int parallelization_level() const FINAL {
        return params_parallelization_level();
    }
};

// RSI: Does the code actually add up the entries in the sequence in a well-defined
// order?  We can't have floating point divergence.

class sum_term_t : public map_acc_term_t<sum_wire_func_t> {
public:
    template<class... Args> sum_term_t(Args... args)
        : map_acc_term_t<sum_wire_func_t>(args...) { }
private:
    const char *name() const FINAL { return "sum"; }

    bool op_is_deterministic() const { return true; }
};
class avg_term_t : public map_acc_term_t<avg_wire_func_t> {
public:
    template<class... Args> avg_term_t(Args... args)
        : map_acc_term_t<avg_wire_func_t>(args...) { }
private:
    const char *name() const FINAL { return "avg"; }

    bool op_is_deterministic() const { return true; }
};
class min_term_t : public map_acc_term_t<min_wire_func_t> {
public:
    template<class... Args> min_term_t(Args... args)
        : map_acc_term_t<min_wire_func_t>(args...) { }
private:
    const char *name() const FINAL { return "min"; }

    bool op_is_deterministic() const { return true; }
};
class max_term_t : public map_acc_term_t<max_wire_func_t> {
public:
    template<class... Args> max_term_t(Args... args)
        : map_acc_term_t<max_wire_func_t>(args...) { }
private:
    const char *name() const FINAL { return "max"; }

    bool op_is_deterministic() const { return true; }
};

class count_term_t : public grouped_seq_op_term_t {
public:
    count_term_t(compile_env_t *env, const protob_t<const Term> &term)
        : grouped_seq_op_term_t(env, term, argspec_t(1, 2)) { }
private:
    counted_t<val_t> eval_impl(scope_env_t *env, args_t *args,
                               eval_flags_t) const FINAL {
        counted_t<val_t> v0 = args->arg(env, 0);
        if (args->num_args() == 1) {
            if (v0->get_type().is_convertible(val_t::type_t::DATUM)) {
                counted_t<const datum_t> d = v0->as_datum();
                if (d->get_type() == datum_t::R_BINARY) {
                    return new_val(make_counted<const datum_t>(
                       safe_to_double(d->as_binary().size())));
                }
            }
            return v0->as_seq(env->env)
                ->run_terminal(env->env, count_wire_func_t());
        } else {
            counted_t<val_t> v1 = args->arg(env, 1);
            if (v1->get_type().is_convertible(val_t::type_t::FUNC)) {
                counted_t<datum_stream_t> stream = v0->as_seq(env->env);
                stream->add_transformation(
                        filter_wire_func_t(v1->as_func(), boost::none),
                        backtrace());
                return stream->run_terminal(env->env, count_wire_func_t());
            } else {
                counted_t<func_t> f =
                    new_eq_comparison_func(v1->as_datum(), backtrace());
                counted_t<datum_stream_t> stream = v0->as_seq(env->env);
                stream->add_transformation(
                        filter_wire_func_t(f, boost::none), backtrace());

                return stream->run_terminal(env->env, count_wire_func_t());
            }
        }
    }
    const char *name() const FINAL { return "count"; }

    // A count of a stream has the same parallelizability as returning its
    // rows... though it might be cheaper, someday.
    int parallelization_level() const FINAL {
        return params_parallelization_level();
    }

    bool op_is_deterministic() const FINAL { return true; }
};

class map_term_t : public grouped_seq_op_term_t {
public:
    map_term_t(compile_env_t *env, const protob_t<const Term> &term)
        : grouped_seq_op_term_t(env, term, argspec_t(2)) { }
private:
    counted_t<val_t> eval_impl(scope_env_t *env, args_t *args, eval_flags_t) const FINAL {
        counted_t<datum_stream_t> stream = args->arg(env, 0)->as_seq(env->env);
        stream->add_transformation(
                map_wire_func_t(args->arg(env, 1)->as_func()), backtrace());
        return new_val(env->env, stream);
    }
    const char *name() const FINAL { return "map"; }

    bool op_is_deterministic() const FINAL { return true; }

    // RSI: This'll need to change once we parallelize transformations.
    int parallelization_level() const FINAL {
        return params_parallelization_level();
    }
};

class concatmap_term_t : public grouped_seq_op_term_t {
public:
    concatmap_term_t(compile_env_t *env, const protob_t<const Term> &term)
        : grouped_seq_op_term_t(env, term, argspec_t(2)) { }
private:
    counted_t<val_t> eval_impl(scope_env_t *env, args_t *args, eval_flags_t) const FINAL {
        counted_t<datum_stream_t> stream = args->arg(env, 0)->as_seq(env->env);
        stream->add_transformation(
                concatmap_wire_func_t(args->arg(env, 1)->as_func()), backtrace());
        return new_val(env->env, stream);
    }
    const char *name() const FINAL { return "concatmap"; }

    bool op_is_deterministic() const FINAL { return true; }

    // RSI: This'll need to change once we parallelize transformations.
    int parallelization_level() const FINAL {
        return params_parallelization_level();
    }
};

class group_term_t : public grouped_seq_op_term_t {
public:
    group_term_t(compile_env_t *env, const protob_t<const Term> &term)
        : grouped_seq_op_term_t(env, term, argspec_t(1, -1), optargspec_t({"index", "multi"})) { }
private:
    counted_t<val_t> eval_impl(scope_env_t *env, args_t *args, eval_flags_t) const FINAL {
        std::vector<counted_t<func_t> > funcs;
        funcs.reserve(args->num_args() - 1);
        for (size_t i = 1; i < args->num_args(); ++i) {
            funcs.push_back(args->arg(env, i)->as_func(GET_FIELD_SHORTCUT));
        }

        counted_t<datum_stream_t> seq;
        bool append_index = false;
        if (counted_t<val_t> index = args->optarg(env, "index")) {
            std::string index_str = index->as_str().to_std();
            counted_t<table_t> tbl = args->arg(env, 0)->as_table();
            if (index_str == tbl->get_pkey()) {
                auto field = make_counted<const datum_t>(std::move(index_str));
                funcs.push_back(new_get_field_func(field, backtrace()));
            } else {
                tbl->add_sorting(index_str, sorting_t::ASCENDING, this);
                append_index = true;
            }
            seq = tbl->as_datum_stream(env->env, backtrace());
        } else {
            seq = args->arg(env, 0)->as_seq(env->env);
        }

        rcheck((funcs.size() + append_index) != 0, base_exc_t::GENERIC,
               "Cannot group by nothing.");

        bool multi = false;
        if (counted_t<val_t> multi_val = args->optarg(env, "multi")) {
            multi = multi_val->as_bool();
        }

        seq->add_grouping(group_wire_func_t(std::move(funcs),
                                            append_index,
                                            multi),
                          backtrace());

        return new_val(env->env, seq);
    }
    const char *name() const FINAL { return "group"; }

    // RSI: On arrays, will a group operation preserve ordering?
    bool op_is_deterministic() const FINAL { return true; }

    // RSI: This'll need to change once we parallelize transformations?  How exactly
    // does grouping affect life?
    int parallelization_level() const FINAL {
        return params_parallelization_level();
    }
};

class filter_term_t : public grouped_seq_op_term_t {
public:
    filter_term_t(compile_env_t *env, const protob_t<const Term> &term)
        : grouped_seq_op_term_t(env, term, argspec_t(2), optargspec_t({"default"})),
          default_filter_term(lazy_literal_optarg(env, "default")) { }

private:
    counted_t<val_t> eval_impl(scope_env_t *env, args_t *args, eval_flags_t) const FINAL {
        counted_t<val_t> v0 = args->arg(env, 0);
        counted_t<val_t> v1 = args->arg(env, 1, LITERAL_OK);
        counted_t<func_t> f = v1->as_func(CONSTANT_SHORTCUT);
        boost::optional<wire_func_t> defval;
        if (default_filter_term.has()) {
            defval = wire_func_t(default_filter_term->eval_to_func(env->scope));
        }

        if (v0->get_type().is_convertible(val_t::type_t::SELECTION)) {
            std::pair<counted_t<table_t>, counted_t<datum_stream_t> > ts
                = v0->as_selection(env->env);
            ts.second->add_transformation(
                    filter_wire_func_t(f, defval), backtrace());
            return new_val(ts.second, ts.first);
        } else {
            counted_t<datum_stream_t> stream = v0->as_seq(env->env);
            stream->add_transformation(
                    filter_wire_func_t(f, defval), backtrace());
            return new_val(env->env, stream);
        }
    }

    const char *name() const FINAL { return "filter"; }

    bool op_is_deterministic() const FINAL { return true; }

    // RSI: This'll need to change once we parallelize transformations.
    int parallelization_level() const FINAL {
        return params_parallelization_level();
    }

    counted_t<func_term_t> default_filter_term;
};

class reduce_term_t : public grouped_seq_op_term_t {
public:
    reduce_term_t(compile_env_t *env, const protob_t<const Term> &term) :
        grouped_seq_op_term_t(env, term, argspec_t(2), optargspec_t({ "base" })) { }
private:
    counted_t<val_t> eval_impl(scope_env_t *env, args_t *args, eval_flags_t) const FINAL {
        return args->arg(env, 0)->as_seq(env->env)->run_terminal(
            env->env, reduce_wire_func_t(args->arg(env, 1)->as_func()));
    }
    const char *name() const FINAL { return "reduce"; }

    // RSI: We behave deterministically with arrays?
    bool op_is_deterministic() const FINAL { return true; }

    // RSI: This'll need to change once we parallelize transformations/terminals.
    int parallelization_level() const FINAL {
        return params_parallelization_level();
    }
};

class changes_term_t : public op_term_t {
public:
    changes_term_t(compile_env_t *env, const protob_t<const Term> &term)
        : op_term_t(env, term, argspec_t(1)) { }
private:
<<<<<<< HEAD
    counted_t<val_t> eval_impl(scope_env_t *env, args_t *args, eval_flags_t) const FINAL {
        counted_t<table_t> tbl = args->arg(env, 0)->as_table();
        changefeed::client_t *client = env->env->get_changefeed_client();
        return new_val(env->env, client->new_feed(tbl, env->env));
=======
    virtual counted_t<val_t> eval_impl(
        scope_env_t *env, args_t *args, eval_flags_t) const {
        counted_t<val_t> v = args->arg(env, 0);
        if (v->get_type().is_convertible(val_t::type_t::TABLE)) {
            counted_t<table_t> tbl = v->as_table();
            changefeed::client_t *client = env->env->get_changefeed_client();
            return new_val(
                env->env,
                client->new_feed(
                    tbl,
                    changefeed::keyspec_t(changefeed::keyspec_t::all_t()),
                    env->env));
        } else if (v->get_type().is_convertible(val_t::type_t::SINGLE_SELECTION)) {
            auto single_selection = v->as_single_selection();
            counted_t<table_t> tbl = std::move(single_selection.first);
            counted_t<const datum_t> val = std::move(single_selection.second);

            counted_t<const datum_t> key = v->get_orig_key();
            changefeed::client_t *client = env->env->get_changefeed_client();
            return new_val(
                env->env,
                client->new_feed(
                    tbl,
                    changefeed::keyspec_t(
                        changefeed::keyspec_t::point_t(std::move(key))),
                    env->env));
        }
        std::pair<counted_t<table_t>, counted_t<datum_stream_t> > selection
            = v->as_selection(env->env);
        rfail(base_exc_t::GENERIC,
              ".changes() not yet supported on range selections");
>>>>>>> fca34a21
    }
    const char *name() const FINAL { return "changes"; }

    // We should never be asking if the operation is deterministic... but I think we
    // might.  Anyway, returning false is fine.
    bool op_is_deterministic() const { return false; }

    // RSI: Um.  Maybe the API should be changed because with some expressions,
    // parallelizing them is a bit nonsensical.
    int parallelization_level() const FINAL {
        return params_parallelization_level();
    }
};

// TODO: this sucks.  Change to use the same macros as rewrites.hpp?
class between_term_t : public bounded_op_term_t {
public:
    between_term_t(compile_env_t *env, const protob_t<const Term> &term)
        : bounded_op_term_t(env, term, argspec_t(3), optargspec_t({"index"})) { }
private:
    counted_t<val_t> eval_impl(scope_env_t *env, args_t *args, eval_flags_t) const FINAL {
        counted_t<table_t> tbl = args->arg(env, 0)->as_table();
        bool left_open = is_left_open(env, args);
        counted_t<const datum_t> lb = args->arg(env, 1)->as_datum();
        if (lb->get_type() == datum_t::R_NULL) {
            lb.reset();
        }
        bool right_open = is_right_open(env, args);
        counted_t<const datum_t> rb = args->arg(env, 2)->as_datum();
        if (rb->get_type() == datum_t::R_NULL) {
            rb.reset();
        }

        if (lb.has() && rb.has()) {
            if (*lb > *rb || ((left_open || right_open) && *lb == *rb)) {
                counted_t<datum_stream_t> ds
                    =  make_counted<array_datum_stream_t>(datum_t::empty_array(),
                                                          backtrace());
                return new_val(ds, tbl);
            }
        }

        counted_t<val_t> sindex = args->optarg(env, "index");
        std::string sid = (sindex.has() ? sindex->as_str().to_std() : tbl->get_pkey());

        tbl->add_bounds(
            datum_range_t(
                lb, left_open ? key_range_t::open : key_range_t::closed,
                rb, right_open ? key_range_t::open : key_range_t::closed),
            sid, this);
        return new_val(tbl);
    }
    const char *name() const FINAL { return "between"; }

    // Apparently this can only be called on a table.  Welp, we're deterministic if
    // the table is.
    bool op_is_deterministic() const { return true; }

    // A .between on a stream or anything doesn't change the parallelizability of the
    // operation.
    int parallelization_level() const FINAL {
        return params_parallelization_level();
    }
};

class union_term_t : public op_term_t {
public:
    union_term_t(compile_env_t *env, const protob_t<const Term> &term)
        : op_term_t(env, term, argspec_t(0, -1)) { }
private:
    counted_t<val_t> eval_impl(scope_env_t *env, args_t *args, eval_flags_t) const FINAL {
        std::vector<counted_t<datum_stream_t> > streams;
        for (size_t i = 0; i < args->num_args(); ++i) {
            streams.push_back(args->arg(env, i)->as_seq(env->env));
        }
        counted_t<datum_stream_t> union_stream
            = make_counted<union_datum_stream_t>(std::move(streams), backtrace());
        return new_val(env->env, union_stream);
    }
    const char *name() const FINAL { return "union"; }

    // We don't promise a particular ordering when combining two other streams.
    bool op_is_deterministic() const FINAL { return false; }

    // RSI: Once we parallelize union_datum_stream_t, this'll need to change.
    // RSI: Probably, we will want 1 + params_parallelization_level() to make sure we don't parallelize too early.
    int parallelization_level() const FINAL {
        return params_parallelization_level();
    }
};

class zip_term_t : public op_term_t {
public:
    zip_term_t(compile_env_t *env, const protob_t<const Term> &term)
        : op_term_t(env, term, argspec_t(1)) { }
private:
    counted_t<val_t> eval_impl(scope_env_t *env, args_t *args, eval_flags_t) const FINAL {
        return new_val(env->env, args->arg(env, 0)->as_seq(env->env)->zip());
    }
    const char *name() const FINAL { return "zip"; }

    // This just maps a deterministic function (merging left and right fields), so
    // it's deterministic if the stream it's called on is.
    bool op_is_deterministic() const FINAL { return true; }

    // This maps a non-blocking operation on a stream, so its parallelizability is
    // the same as that of its parameter.
    int parallelization_level() const FINAL {
        return params_parallelization_level();
    }
};

counted_t<term_t> make_between_term(
    compile_env_t *env, const protob_t<const Term> &term) {
    return make_counted<between_term_t>(env, term);
}
counted_t<term_t> make_changes_term(
    compile_env_t *env, const protob_t<const Term> &term) {
    return make_counted<changes_term_t>(env, term);
}
counted_t<term_t> make_reduce_term(
    compile_env_t *env, const protob_t<const Term> &term) {
    return make_counted<reduce_term_t>(env, term);
}
counted_t<term_t> make_map_term(
    compile_env_t *env, const protob_t<const Term> &term) {
    return make_counted<map_term_t>(env, term);
}
counted_t<term_t> make_filter_term(
    compile_env_t *env, const protob_t<const Term> &term) {
    return make_counted<filter_term_t>(env, term);
}
counted_t<term_t> make_concatmap_term(
    compile_env_t *env, const protob_t<const Term> &term) {
    return make_counted<concatmap_term_t>(env, term);
}
counted_t<term_t> make_group_term(
    compile_env_t *env, const protob_t<const Term> &term) {
    return make_counted<group_term_t>(env, term);
}
counted_t<term_t> make_count_term(
    compile_env_t *env, const protob_t<const Term> &term) {
    return make_counted<count_term_t>(env, term);
}
counted_t<term_t> make_avg_term(
    compile_env_t *env, const protob_t<const Term> &term) {
    return make_counted<avg_term_t>(env, term);
}
counted_t<term_t> make_sum_term(
    compile_env_t *env, const protob_t<const Term> &term) {
    return make_counted<sum_term_t>(env, term);
}
counted_t<term_t> make_min_term(
    compile_env_t *env, const protob_t<const Term> &term) {
    return make_counted<min_term_t>(env, term);
}
counted_t<term_t> make_max_term(
    compile_env_t *env, const protob_t<const Term> &term) {
    return make_counted<max_term_t>(env, term);
}
counted_t<term_t> make_union_term(
    compile_env_t *env, const protob_t<const Term> &term) {
    return make_counted<union_term_t>(env, term);
}
counted_t<term_t> make_zip_term(
    compile_env_t *env, const protob_t<const Term> &term) {
    return make_counted<zip_term_t>(env, term);
}

} // namespace ql<|MERGE_RESOLUTION|>--- conflicted
+++ resolved
@@ -287,14 +287,8 @@
     changes_term_t(compile_env_t *env, const protob_t<const Term> &term)
         : op_term_t(env, term, argspec_t(1)) { }
 private:
-<<<<<<< HEAD
-    counted_t<val_t> eval_impl(scope_env_t *env, args_t *args, eval_flags_t) const FINAL {
-        counted_t<table_t> tbl = args->arg(env, 0)->as_table();
-        changefeed::client_t *client = env->env->get_changefeed_client();
-        return new_val(env->env, client->new_feed(tbl, env->env));
-=======
-    virtual counted_t<val_t> eval_impl(
-        scope_env_t *env, args_t *args, eval_flags_t) const {
+    counted_t<val_t> eval_impl(
+        scope_env_t *env, args_t *args, eval_flags_t) const FINAL {
         counted_t<val_t> v = args->arg(env, 0);
         if (v->get_type().is_convertible(val_t::type_t::TABLE)) {
             counted_t<table_t> tbl = v->as_table();
@@ -324,7 +318,6 @@
             = v->as_selection(env->env);
         rfail(base_exc_t::GENERIC,
               ".changes() not yet supported on range selections");
->>>>>>> fca34a21
     }
     const char *name() const FINAL { return "changes"; }
 
