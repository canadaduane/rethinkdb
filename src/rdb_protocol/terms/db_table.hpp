--- conflicted
+++ resolved
@@ -177,23 +177,17 @@
         int cache_size = 1073741824;
         if (val_t *v = optarg("cache_size", 0)) cache_size = v->as_int<int>();
 
-<<<<<<< HEAD
         uuid_u db_id;
         name_string_t tbl_name;
         if (num_args() == 1) {
             val_t *dbv = optarg("db", NULL);
             r_sanity_check(dbv);
-            db_id = dbv->as_db();
+            db_id = dbv->as_db()->id;
             tbl_name = get_name(arg(0), this);
         } else {
-            db_id = arg(0)->as_db();
+            db_id = arg(0)->as_db()->id;
             tbl_name = get_name(arg(1), this);
         }
-=======
-        uuid_u db_id = arg(0)->as_db()->id;
-
-        name_string_t tbl_name = get_name(arg(1), this);
->>>>>>> 908545d1
         // Ensure table doesn't already exist.
         metadata_search_status_t status;
         namespace_predicate_t pred(&tbl_name, &db_id);
@@ -297,22 +291,17 @@
         meta_write_op_t(env, term, argspec_t(1, 2)) { }
 private:
     virtual std::string write_eval_impl() {
-<<<<<<< HEAD
         uuid_u db_id;
         name_string_t tbl_name;
         if (num_args() == 1) {
             val_t *dbv = optarg("db", NULL);
             r_sanity_check(dbv);
-            db_id = dbv->as_db();
+            db_id = dbv->as_db()->id;
             tbl_name = get_name(arg(0), this);
         } else {
-            db_id = arg(0)->as_db();
+            db_id = arg(0)->as_db()->id;
             tbl_name = get_name(arg(1), this);
         }
-=======
-        uuid_u db_id = arg(0)->as_db()->id;
-        name_string_t tbl_name = get_name(arg(1), this);
->>>>>>> 908545d1
 
         rethreading_metadata_accessor_t meta(this);
 
@@ -373,18 +362,14 @@
 private:
     virtual val_t *eval_impl() {
         datum_t *arr = env->add_ptr(new datum_t(datum_t::R_ARRAY));
-<<<<<<< HEAD
         uuid_u db_id;
         if (num_args() == 0) {
             val_t *dbv = optarg("db", NULL);
             r_sanity_check(dbv);
-            db_id = dbv->as_db();
+            db_id = dbv->as_db()->id;
         } else {
-            db_id = arg(0)->as_db();
-        }
-=======
-        uuid_u db_id = arg(0)->as_db()->id;
->>>>>>> 908545d1
+            db_id = arg(0)->as_db()->id;
+        }
         std::vector<std::string> tables;
         namespace_predicate_t pred(&db_id);
         {
