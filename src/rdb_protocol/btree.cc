// Copyright 2010-2014 RethinkDB, all rights reserved.
#include "rdb_protocol/btree.hpp"

#include <functional>
#include <string>
#include <vector>

#include "btree/backfill.hpp"
#include "btree/concurrent_traversal.hpp"
#include "btree/erase_range.hpp"
#include "btree/get_distribution.hpp"
#include "btree/operations.hpp"
#include "btree/parallel_traversal.hpp"
#include "buffer_cache/alt/alt_serialize_onto_blob.hpp"
#include "containers/archive/boost_types.hpp"
#include "containers/archive/buffer_group_stream.hpp"
#include "containers/archive/vector_stream.hpp"
#include "containers/scoped.hpp"
#include "rdb_protocol/blob_wrapper.hpp"
#include "rdb_protocol/func.hpp"
#include "rdb_protocol/lazy_json.hpp"
#include "rdb_protocol/shards.hpp"

value_sizer_t<rdb_value_t>::value_sizer_t(block_size_t bs) : block_size_(bs) { }

const rdb_value_t *value_sizer_t<rdb_value_t>::as_rdb(const void *p) {
    return reinterpret_cast<const rdb_value_t *>(p);
}

int value_sizer_t<rdb_value_t>::size(const void *value) const {
    return as_rdb(value)->inline_size(block_size_);
}

bool value_sizer_t<rdb_value_t>::fits(const void *value, int length_available) const {
    return btree_value_fits(block_size_, length_available, as_rdb(value));
}

int value_sizer_t<rdb_value_t>::max_possible_size() const {
    return blob::btree_maxreflen;
}

block_magic_t value_sizer_t<rdb_value_t>::leaf_magic() {
    block_magic_t magic = { { 'r', 'd', 'b', 'l' } };
    return magic;
}

block_magic_t value_sizer_t<rdb_value_t>::btree_leaf_magic() const {
    return leaf_magic();
}

block_size_t value_sizer_t<rdb_value_t>::block_size() const { return block_size_; }

bool btree_value_fits(block_size_t bs, int data_length, const rdb_value_t *value) {
    return blob::ref_fits(bs, data_length, value->value_ref(), blob::btree_maxreflen);
}

// Remember that secondary indexes and the main btree both point to the same rdb
// value -- you don't want to double-delete that value!
void actually_delete_rdb_value(buf_parent_t parent, void *value) {
    blob_t blob(parent.cache()->get_block_size(),
                static_cast<rdb_value_t *>(value)->value_ref(),
                blob::btree_maxreflen);
    blob.clear(parent);
}

void detach_rdb_value(buf_parent_t parent, const void *value) {
    // This const_cast is ok, since `detach_subtrees` is one of the operations
    // that does not actually change value.
    void *non_const_value = const_cast<void *>(value);
    blob_t blob(parent.cache()->get_block_size(),
                static_cast<rdb_value_t *>(non_const_value)->value_ref(),
                blob::btree_maxreflen);
    blob.detach_subtrees(parent);
}

void rdb_get(const store_key_t &store_key, btree_slice_t *slice,
             superblock_t *superblock, point_read_response_t *response,
             profile::trace_t *trace) {
    keyvalue_location_t<rdb_value_t> kv_location;
    find_keyvalue_location_for_read(superblock, store_key.btree_key(), &kv_location,
                                    &slice->stats, trace);

    if (!kv_location.value.has()) {
        response->data.reset(new ql::datum_t(ql::datum_t::R_NULL));
    } else {
        response->data = get_data(kv_location.value.get(),
                                  buf_parent_t(&kv_location.buf));
    }
}

void kv_location_delete(keyvalue_location_t<rdb_value_t> *kv_location,
                        const store_key_t &key,
                        repli_timestamp_t timestamp,
                        const deletion_context_t *deletion_context,
                        rdb_modification_info_t *mod_info_out) {
    // Notice this also implies that buf is valid.
    guarantee(kv_location->value.has());

    // As noted above, we can be sure that buf is valid.
    const block_size_t block_size = kv_location->buf.cache()->get_block_size();

    if (mod_info_out != NULL) {
        guarantee(mod_info_out->deleted.second.empty());

        mod_info_out->deleted.second.assign(
                kv_location->value->value_ref(),
                kv_location->value->value_ref()
                + kv_location->value->inline_size(block_size));
    }

    // Detach/Delete
    deletion_context->in_tree_deleter()->delete_value(buf_parent_t(&kv_location->buf),
                                                      kv_location->value.get());

    kv_location->value.reset();
    null_key_modification_callback_t<rdb_value_t> null_cb;
    apply_keyvalue_change(kv_location, key.btree_key(), timestamp,
            expired_t::NO, deletion_context->balancing_detacher(), &null_cb);
}

void kv_location_set(keyvalue_location_t<rdb_value_t> *kv_location,
                     const store_key_t &key,
                     counted_t<const ql::datum_t> data,
                     repli_timestamp_t timestamp,
                     const deletion_context_t *deletion_context,
                     rdb_modification_info_t *mod_info_out) {
    scoped_malloc_t<rdb_value_t> new_value(blob::btree_maxreflen);
    memset(new_value.get(), 0, blob::btree_maxreflen);

    const block_size_t block_size = kv_location->buf.cache()->get_block_size();
    {
        blob_t blob(block_size, new_value->value_ref(), blob::btree_maxreflen);
        serialize_onto_blob(buf_parent_t(&kv_location->buf), &blob, data);
    }

    if (mod_info_out) {
        guarantee(mod_info_out->added.second.empty());
        mod_info_out->added.second.assign(new_value->value_ref(),
            new_value->value_ref() + new_value->inline_size(block_size));
    }

    if (kv_location->value.has()) {
        deletion_context->in_tree_deleter()->delete_value(
                buf_parent_t(&kv_location->buf), kv_location->value.get());
        if (mod_info_out != NULL) {
            guarantee(mod_info_out->deleted.second.empty());
            mod_info_out->deleted.second.assign(
                    kv_location->value->value_ref(),
                    kv_location->value->value_ref()
                    + kv_location->value->inline_size(block_size));
        }
    }

    // Actually update the leaf, if needed.
    kv_location->value = std::move(new_value);
    null_key_modification_callback_t<rdb_value_t> null_cb;
    apply_keyvalue_change(kv_location, key.btree_key(), timestamp, expired_t::NO,
                          deletion_context->balancing_detacher(), &null_cb);
}

void kv_location_set(keyvalue_location_t<rdb_value_t> *kv_location,
                     const store_key_t &key,
                     const std::vector<char> &value_ref,
                     repli_timestamp_t timestamp,
                     const deletion_context_t *deletion_context) {
    // Detach/Delete the old value.
    if (kv_location->value.has()) {
        deletion_context->in_tree_deleter()->delete_value(
                buf_parent_t(&kv_location->buf), kv_location->value.get());
    }

    scoped_malloc_t<rdb_value_t> new_value(
            value_ref.data(), value_ref.data() + value_ref.size());

    // Update the leaf, if needed.
    kv_location->value = std::move(new_value);

    null_key_modification_callback_t<rdb_value_t> null_cb;
    apply_keyvalue_change(kv_location, key.btree_key(), timestamp, expired_t::NO,
                          deletion_context->balancing_detacher(), &null_cb);
}

batched_replace_response_t rdb_replace_and_return_superblock(
    const btree_loc_info_t &info,
    const btree_point_replacer_t *replacer,
    const deletion_context_t *deletion_context,
    promise_t<superblock_t *> *superblock_promise,
    rdb_modification_info_t *mod_info_out,
    profile::trace_t *trace)
{
    bool return_vals = replacer->should_return_vals();
    const std::string &primary_key = *info.btree->primary_key;
    const store_key_t &key = *info.key;
    ql::datum_ptr_t resp(ql::datum_t::R_OBJECT);
    try {
        keyvalue_location_t<rdb_value_t> kv_location;
        find_keyvalue_location_for_write(info.superblock, info.key->btree_key(),
                                         deletion_context->balancing_detacher(),
                                         &kv_location,
                                         &info.btree->slice->stats,
                                         trace,
                                         superblock_promise);

        bool started_empty, ended_empty;
        counted_t<const ql::datum_t> old_val;
        if (!kv_location.value.has()) {
            // If there's no entry with this key, pass NULL to the function.
            started_empty = true;
            old_val = make_counted<ql::datum_t>(ql::datum_t::R_NULL);
        } else {
            // Otherwise pass the entry with this key to the function.
            started_empty = false;
            old_val = get_data(kv_location.value.get(),
                               buf_parent_t(&kv_location.buf));
            guarantee(old_val->get(primary_key, ql::NOTHROW).has());
        }
        guarantee(old_val.has());
        if (return_vals == RETURN_VALS) {
            bool conflict = resp.add("old_val", old_val)
                         || resp.add("new_val", old_val); // changed below
            guarantee(!conflict);
        }

        counted_t<const ql::datum_t> new_val = replacer->replace(old_val);
        if (return_vals == RETURN_VALS) {
            bool conflict = resp.add("new_val", new_val, ql::CLOBBER);
            guarantee(conflict); // We set it to `old_val` previously.
        }
        if (new_val->get_type() == ql::datum_t::R_NULL) {
            ended_empty = true;
        } else if (new_val->get_type() == ql::datum_t::R_OBJECT) {
            ended_empty = false;
            new_val->rcheck_valid_replace(
                old_val, counted_t<const ql::datum_t>(), primary_key);
            counted_t<const ql::datum_t> pk = new_val->get(primary_key, ql::NOTHROW);
            rcheck_target(
                new_val, ql::base_exc_t::GENERIC,
                key.compare(store_key_t(pk->print_primary())) == 0,
                (started_empty
                 ? strprintf("Primary key `%s` cannot be changed (null -> %s)",
                             primary_key.c_str(), new_val->print().c_str())
                 : strprintf("Primary key `%s` cannot be changed (%s -> %s)",
                             primary_key.c_str(),
                             old_val->print().c_str(), new_val->print().c_str())));
        } else {
            rfail_typed_target(
                new_val, "Inserted value must be an OBJECT (got %s):\n%s",
                new_val->get_type_name().c_str(), new_val->print().c_str());
        }

        // We use `conflict` below to store whether or not there was a key
        // conflict when constructing the stats object.  It defaults to `true`
        // so that we fail an assertion if we never update the stats object.
        bool conflict = true;

        // Figure out what operation we're doing (based on started_empty,
        // ended_empty, and the result of the function call) and then do it.
        if (started_empty) {
            if (ended_empty) {
                conflict = resp.add("skipped", make_counted<ql::datum_t>(1.0));
            } else {
                conflict = resp.add("inserted", make_counted<ql::datum_t>(1.0));
                r_sanity_check(new_val->get(primary_key, ql::NOTHROW).has());
                kv_location_set(&kv_location, *info.key, new_val, 
                                info.btree->timestamp, deletion_context,
                                mod_info_out);
                guarantee(mod_info_out->deleted.second.empty());
                guarantee(!mod_info_out->added.second.empty());
                mod_info_out->added.first = new_val;
            }
        } else {
            if (ended_empty) {
                conflict = resp.add("deleted", make_counted<ql::datum_t>(1.0));
                kv_location_delete(&kv_location, *info.key, info.btree->timestamp,
                                   deletion_context, mod_info_out);
                guarantee(!mod_info_out->deleted.second.empty());
                guarantee(mod_info_out->added.second.empty());
                mod_info_out->deleted.first = old_val;
            } else {
                r_sanity_check(
                    *old_val->get(primary_key) == *new_val->get(primary_key));
                if (*old_val == *new_val) {
                    conflict = resp.add("unchanged",
                                         make_counted<ql::datum_t>(1.0));
                } else {
                    conflict = resp.add("replaced", make_counted<ql::datum_t>(1.0));
                    r_sanity_check(new_val->get(primary_key, ql::NOTHROW).has());
                    kv_location_set(&kv_location, *info.key, new_val,
                                    info.btree->timestamp, deletion_context,
                                    mod_info_out);
                    guarantee(!mod_info_out->deleted.second.empty());
                    guarantee(!mod_info_out->added.second.empty());
                    mod_info_out->added.first = new_val;
                    mod_info_out->deleted.first = old_val;
                }
            }
        }
        guarantee(!conflict); // message never added twice
    } catch (const ql::base_exc_t &e) {
        resp.add_error(e.what());
    } catch (const interrupted_exc_t &e) {
        std::string msg = strprintf("interrupted (%s:%d)", __FILE__, __LINE__);
        resp.add_error(msg.c_str());
        // We don't rethrow because we're in a coroutine.  Theoretically the
        // above message should never make it back to a user because the calling
        // function will also be interrupted, but we document where it comes
        // from to aid in future debugging if that invariant becomes violated.
    }
    return resp.to_counted();
}


class one_replace_t : public btree_point_replacer_t {
public:
    one_replace_t(const btree_batched_replacer_t *_replacer, size_t _index)
        : replacer(_replacer), index(_index) { }

    counted_t<const ql::datum_t> replace(const counted_t<const ql::datum_t> &d) const {
        return replacer->replace(d, index);
    }
    bool should_return_vals() const { return replacer->should_return_vals(); }
private:
    const btree_batched_replacer_t *const replacer;
    const size_t index;
};

void do_a_replace_from_batched_replace(
    auto_drainer_t::lock_t,
    fifo_enforcer_sink_t *batched_replaces_fifo_sink,
    const fifo_enforcer_write_token_t &batched_replaces_fifo_token,
    const btree_loc_info_t &info,
    const one_replace_t one_replace,
    promise_t<superblock_t *> *superblock_promise,
    rdb_modification_report_cb_t *sindex_cb,
    batched_replace_response_t *stats_out,
    profile::trace_t *trace)
{
    fifo_enforcer_sink_t::exit_write_t exiter(
        batched_replaces_fifo_sink, batched_replaces_fifo_token);

    rdb_live_deletion_context_t deletion_context;
    rdb_modification_report_t mod_report(*info.key);
    counted_t<const ql::datum_t> res = rdb_replace_and_return_superblock(
        info, &one_replace, &deletion_context, superblock_promise, &mod_report.info,
        trace);
    *stats_out = (*stats_out)->merge(res, ql::stats_merge);

    // KSI: What is this for?  are we waiting to get in line to call on_mod_report?
    // I guess so.

    // JD: Looks like this is a do_a_replace_from_batched_replace specific thing.
    exiter.wait();
    sindex_cb->on_mod_report(mod_report);
}

batched_replace_response_t rdb_batched_replace(
    const btree_info_t &info,
    scoped_ptr_t<superblock_t> *superblock,
    const std::vector<store_key_t> &keys,
    const btree_batched_replacer_t *replacer,
    rdb_modification_report_cb_t *sindex_cb,
    profile::trace_t *trace) {

    fifo_enforcer_source_t batched_replaces_fifo_source;
    fifo_enforcer_sink_t batched_replaces_fifo_sink;

    counted_t<const ql::datum_t> stats(new ql::datum_t(ql::datum_t::R_OBJECT));

    // We have to drain write operations before destructing everything above us,
    // because the coroutines being drained use them.
    {
        auto_drainer_t drainer;
        // Note the destructor ordering: We release the superblock before draining
        // on all the write operations.
        scoped_ptr_t<superblock_t> current_superblock(superblock->release());
        for (size_t i = 0; i < keys.size(); ++i) {
            // Pass out the point_replace_response_t.
            promise_t<superblock_t *> superblock_promise;
            coro_t::spawn_sometime(
                std::bind(
                    &do_a_replace_from_batched_replace,
                    auto_drainer_t::lock_t(&drainer),
                    &batched_replaces_fifo_sink,
                    batched_replaces_fifo_source.enter_write(),

                    btree_loc_info_t(&info, current_superblock.release(), &keys[i]),
                    one_replace_t(replacer, i),

                    &superblock_promise,
                    sindex_cb,
                    &stats,
                    trace));

            current_superblock.init(superblock_promise.wait());
        }
    } // Make sure the drainer is destructed before the return statement.
    return stats;
}

void rdb_set(const store_key_t &key,
             counted_t<const ql::datum_t> data,
             bool overwrite,
             btree_slice_t *slice,
             repli_timestamp_t timestamp,
             superblock_t *superblock,
             const deletion_context_t *deletion_context,
             point_write_response_t *response_out,
             rdb_modification_info_t *mod_info,
             profile::trace_t *trace,
             promise_t<superblock_t *> *pass_back_superblock) {
    keyvalue_location_t<rdb_value_t> kv_location;
    find_keyvalue_location_for_write(superblock, key.btree_key(),
                                     deletion_context->balancing_detacher(),
                                     &kv_location, &slice->stats, trace,
                                     pass_back_superblock);
    const bool had_value = kv_location.value.has();

    /* update the modification report */
    if (kv_location.value.has()) {
        mod_info->deleted.first = get_data(kv_location.value.get(),
                                           buf_parent_t(&kv_location.buf));
    }

    mod_info->added.first = data;

    if (overwrite || !had_value) {
        kv_location_set(&kv_location, key, data, timestamp, deletion_context,
                        mod_info);
        guarantee(mod_info->deleted.second.empty() == !had_value &&
                  !mod_info->added.second.empty());
    }
    response_out->result =
        (had_value ? point_write_result_t::DUPLICATE : point_write_result_t::STORED);
}

class agnostic_rdb_backfill_callback_t : public agnostic_backfill_callback_t {
public:
    agnostic_rdb_backfill_callback_t(rdb_backfill_callback_t *cb,
                                     const key_range_t &kr,
                                     btree_slice_t *slice) :
        cb_(cb), kr_(kr), slice_(slice) { }

    void on_delete_range(const key_range_t &range, signal_t *interruptor) THROWS_ONLY(interrupted_exc_t) {
        rassert(kr_.is_superset(range));
        cb_->on_delete_range(range, interruptor);
    }

    void on_deletion(const btree_key_t *key, repli_timestamp_t recency, signal_t *interruptor) THROWS_ONLY(interrupted_exc_t) {
        rassert(kr_.contains_key(key->contents, key->size));
        cb_->on_deletion(key, recency, interruptor);
    }

    void on_pairs(buf_parent_t leaf_node, const std::vector<repli_timestamp_t> &recencies,
                  const std::vector<const btree_key_t *> &keys,
                  const std::vector<const void *> &vals,
                  signal_t *interruptor) THROWS_ONLY(interrupted_exc_t) {

        std::vector<rdb_protocol_details::backfill_atom_t> chunk_atoms;
        chunk_atoms.reserve(keys.size());
        size_t current_chunk_size = 0;

        for (size_t i = 0; i < keys.size(); ++i) {
            rassert(kr_.contains_key(keys[i]->contents, keys[i]->size));
            const rdb_value_t *value = static_cast<const rdb_value_t *>(vals[i]);

            rdb_protocol_details::backfill_atom_t atom;
            atom.key.assign(keys[i]->size, keys[i]->contents);
            atom.value = get_data(value, leaf_node);
            atom.recency = recencies[i];
            chunk_atoms.push_back(atom);
            current_chunk_size += static_cast<size_t>(atom.key.size())
                                  + serialized_size(atom.value);

            if (current_chunk_size >= BACKFILL_MAX_KVPAIRS_SIZE) {
                // To avoid flooding the receiving node with overly large chunks
                // (which could easily make it run out of memory in extreme
                // cases), pass on what we have got so far. Then continue
                // with the remaining values.
                slice_->stats.pm_keys_read.record(chunk_atoms.size());
                cb_->on_keyvalues(std::move(chunk_atoms), interruptor);
                chunk_atoms = std::vector<rdb_protocol_details::backfill_atom_t>();
                chunk_atoms.reserve(keys.size() - (i+1));
                current_chunk_size = 0;
            }
        }
        if (!chunk_atoms.empty()) {
            // Pass on the final chunk
            slice_->stats.pm_keys_read.record(chunk_atoms.size());
            cb_->on_keyvalues(std::move(chunk_atoms), interruptor);
        }
    }

    void on_sindexes(const std::map<std::string, secondary_index_t> &sindexes, signal_t *interruptor) THROWS_ONLY(interrupted_exc_t) {
        cb_->on_sindexes(sindexes, interruptor);
    }

    rdb_backfill_callback_t *cb_;
    key_range_t kr_;
    btree_slice_t *slice_;
};

void rdb_backfill(btree_slice_t *slice, const key_range_t& key_range,
                  repli_timestamp_t since_when, rdb_backfill_callback_t *callback,
                  superblock_t *superblock,
                  buf_lock_t *sindex_block,
                  parallel_traversal_progress_t *p, signal_t *interruptor)
    THROWS_ONLY(interrupted_exc_t) {
    agnostic_rdb_backfill_callback_t agnostic_cb(callback, key_range, slice);
    value_sizer_t<rdb_value_t> sizer(superblock->cache()->get_block_size());
    do_agnostic_btree_backfill(&sizer, key_range, since_when, &agnostic_cb,
                               superblock, sindex_block, p, interruptor);
}

void rdb_delete(const store_key_t &key, btree_slice_t *slice,
                repli_timestamp_t timestamp,
                superblock_t *superblock,
                const deletion_context_t *deletion_context,
                point_delete_response_t *response,
                rdb_modification_info_t *mod_info,
                profile::trace_t *trace) {
    keyvalue_location_t<rdb_value_t> kv_location;
    find_keyvalue_location_for_write(superblock, key.btree_key(),
            deletion_context->balancing_detacher(), &kv_location, &slice->stats, trace);
    bool exists = kv_location.value.has();

    /* Update the modification report. */
    if (exists) {
        mod_info->deleted.first = get_data(kv_location.value.get(),
                                           buf_parent_t(&kv_location.buf));
        kv_location_delete(&kv_location, key, timestamp, deletion_context, mod_info);
    }
    guarantee(!mod_info->deleted.second.empty() && mod_info->added.second.empty());
    response->result = (exists ? point_delete_result_t::DELETED : point_delete_result_t::MISSING);
}

void rdb_value_deleter_t::delete_value(buf_parent_t parent, const void *value) const {
    // To not destroy constness, we operate on a copy of the value
    value_sizer_t<rdb_value_t> sizer(parent.cache()->get_block_size());
    scoped_malloc_t<rdb_value_t> value_copy(sizer.size(value));
    memcpy(value_copy.get(), value, sizer.size(value));
    actually_delete_rdb_value(parent, value_copy.get());
}

void rdb_value_detacher_t::delete_value(buf_parent_t parent, const void *value) const {
    detach_rdb_value(parent, value);
}

class sindex_key_range_tester_t : public key_tester_t {
public:
    explicit sindex_key_range_tester_t(const key_range_t &key_range)
        : key_range_(key_range) { }

    bool key_should_be_erased(const btree_key_t *key) {
        std::string pk = ql::datum_t::extract_primary(
            key_to_unescaped_str(store_key_t(key)));

        return key_range_.contains_key(store_key_t(pk));
    }
private:
    key_range_t key_range_;
};

typedef btree_store_t<rdb_protocol_t>::sindex_access_t sindex_access_t;
typedef btree_store_t<rdb_protocol_t>::sindex_access_vector_t sindex_access_vector_t;

void sindex_erase_range(const key_range_t &key_range,
        superblock_t *superblock, auto_drainer_t::lock_t,
        signal_t *interruptor, bool release_superblock,
        const value_deleter_t *deleter) THROWS_NOTHING {

    value_sizer_t<rdb_value_t> rdb_sizer(superblock->cache()->get_block_size());
    value_sizer_t<void> *sizer = &rdb_sizer;

    sindex_key_range_tester_t tester(key_range);

    try {
        btree_erase_range_generic(sizer, &tester,
                                  deleter, NULL, NULL,
                                  superblock, interruptor,
                                  release_superblock);
    } catch (const interrupted_exc_t &) {
        // We were interrupted. That's fine nothing to be done about it.
    }
}

/* Spawns a coro to carry out the erase range for each sindex. */
void spawn_sindex_erase_ranges(
        const sindex_access_vector_t *sindex_access,
        const key_range_t &key_range,
        auto_drainer_t *drainer,
        auto_drainer_t::lock_t,
        bool release_superblock,
        signal_t *interruptor,
        const value_deleter_t *deleter) {
    for (auto it = sindex_access->begin(); it != sindex_access->end(); ++it) {
        coro_t::spawn_sometime(std::bind(
                    &sindex_erase_range, key_range, it->super_block.get(),
                    auto_drainer_t::lock_t(drainer), interruptor,
                    release_superblock, deleter));
    }
}

/* Helper function for rdb_erase_*_range() */
void rdb_erase_range_convert_keys(const key_range_t &key_range,
                                  bool *left_key_supplied_out,
                                  bool *right_key_supplied_out,
                                  store_key_t *left_key_exclusive_out,
                                  store_key_t *right_key_inclusive_out) {
    /* This is guaranteed because the way the keys are calculated below would
     * lead to a single key being deleted even if the range was empty. */
    guarantee(!key_range.is_empty());

    rassert(left_key_supplied_out != NULL);
    rassert(right_key_supplied_out != NULL);
    rassert(left_key_exclusive_out != NULL);
    rassert(right_key_inclusive_out != NULL);

    /* Twiddle some keys to get the in the form we want. Notice these are keys
     * which will be made  exclusive and inclusive as their names suggest
     * below. At the point of construction they aren't. */
    *left_key_exclusive_out = store_key_t(key_range.left);
    *right_key_inclusive_out = store_key_t(key_range.right.key);

    *left_key_supplied_out = left_key_exclusive_out->decrement();
    *right_key_supplied_out = !key_range.right.unbounded;
    if (*right_key_supplied_out) {
        right_key_inclusive_out->decrement();
    }

    /* Now left_key_exclusive and right_key_inclusive accurately reflect their
     * names. */
}

void rdb_erase_major_range(key_tester_t *tester,
                           const key_range_t &key_range,
                           buf_lock_t *sindex_block,
                           superblock_t *superblock,
                           btree_store_t<rdb_protocol_t> *store,
                           signal_t *interruptor) {

    /* Dispatch the erase range to the sindexes. */
    sindex_access_vector_t sindex_superblocks;
    {
        store->acquire_post_constructed_sindex_superblocks_for_write(
                sindex_block, &sindex_superblocks);

        mutex_t::acq_t acq;
        store->lock_sindex_queue(sindex_block, &acq);

        write_message_t wm;
        wm << rdb_sindex_change_t(rdb_erase_major_range_report_t(key_range));
        store->sindex_queue_push(wm, &acq);
    }

    {
        rdb_value_detacher_t detacher;
        auto_drainer_t sindex_erase_drainer;
        spawn_sindex_erase_ranges(&sindex_superblocks, key_range,
                &sindex_erase_drainer, auto_drainer_t::lock_t(&sindex_erase_drainer),
                true /* release the superblock */, interruptor, &detacher);

        /* Notice, when we exit this block we destruct the sindex_erase_drainer
         * which means we'll wait until all of the sindex_erase_ranges finish
         * executing. This is an important detail because the sindexes only
         * store references to their data. They don't actually store a full
         * copy of the data themselves. The call to btree_erase_range_generic
         * is the one that will actually erase the data and if we were to make
         * that call before the indexes were finished erasing we would have
         * reference to data which didn't actually exist and another process
         * could read that data. */
        /* TL;DR it's very important that we make sure all of the coros spawned
         * by spawn_sindex_erase_ranges complete before we proceed past this
         * point. */
    }

    bool left_key_supplied, right_key_supplied;
    store_key_t left_key_exclusive, right_key_inclusive;
    rdb_erase_range_convert_keys(key_range, &left_key_supplied, &right_key_supplied,
            &left_key_exclusive, &right_key_inclusive);

    /* We need these structures to perform the erase range. */
    value_sizer_t<rdb_value_t> rdb_sizer(superblock->cache()->get_block_size());
    value_sizer_t<void> *sizer = &rdb_sizer;

    /* Actually delete the values */
    rdb_value_deleter_t deleter;

    btree_erase_range_generic(sizer, tester, &deleter,
        left_key_supplied ? left_key_exclusive.btree_key() : NULL,
        right_key_supplied ? right_key_inclusive.btree_key() : NULL,
        superblock, interruptor);
}

void rdb_erase_small_range(key_tester_t *tester,
                           const key_range_t &key_range,
                           superblock_t *superblock,
                           const deletion_context_t *deletion_context,
                           signal_t *interruptor,
                           std::vector<rdb_modification_report_t> *mod_reports_out) {
    rassert(mod_reports_out != NULL);
    mod_reports_out->clear();

    bool left_key_supplied, right_key_supplied;
    store_key_t left_key_exclusive, right_key_inclusive;
    rdb_erase_range_convert_keys(key_range, &left_key_supplied, &right_key_supplied,
             &left_key_exclusive, &right_key_inclusive);

    /* We need these structures to perform the erase range. */
    value_sizer_t<rdb_value_t> rdb_sizer(superblock->cache()->get_block_size());
    value_sizer_t<void> *sizer = &rdb_sizer;

    struct on_erase_cb_t {
        static void on_erase(const store_key_t &key, const char *data,
                const buf_parent_t &parent,
                std::vector<rdb_modification_report_t> *_mod_reports_out) {
            const rdb_value_t *value = reinterpret_cast<const rdb_value_t *>(data);

            // The mod_report we generate is a simple delete. While there is generally
            // a difference between an erase and a delete (deletes get backfilled,
            // while an erase is as if the value had never existed), that
            // difference is irrelevant in the case of secondary indexes.
            rdb_modification_report_t mod_report;
            mod_report.primary_key = key;
            // Get the full data
            mod_report.info.deleted.first = get_data(value, parent);
            // Get the inline value
            block_size_t block_size = parent.cache()->get_block_size();
            mod_report.info.deleted.second.assign(value->value_ref(),
                value->value_ref() + value->inline_size(block_size));

            _mod_reports_out->push_back(mod_report);
        }
    };

    btree_erase_range_generic(sizer, tester, deletion_context->in_tree_deleter(),
        left_key_supplied ? left_key_exclusive.btree_key() : NULL,
        right_key_supplied ? right_key_inclusive.btree_key() : NULL,
        superblock, interruptor, true /* release_superblock */,
        std::bind(&on_erase_cb_t::on_erase, ph::_1, ph::_2, ph::_3, mod_reports_out));
}

// This is actually a kind of misleading name. This function estimates the size
// of a datum, not a whole rget, though it is used for that purpose (by summing
// up these responses).
size_t estimate_rget_response_size(const counted_t<const ql::datum_t> &datum) {
    return serialized_size(datum);
}


typedef rdb_protocol_details::transform_variant_t transform_variant_t;
typedef rdb_protocol_details::terminal_variant_t terminal_variant_t;

class sindex_data_t {
public:
    sindex_data_t(const key_range_t &_pkey_range, const datum_range_t &_range,
                  ql::map_wire_func_t wire_func, sindex_multi_bool_t _multi)
        : pkey_range(_pkey_range), range(_range),
          func(wire_func.compile_wire_func()), multi(_multi) { }
private:
    friend class rget_cb_t;
    const key_range_t pkey_range;
    const datum_range_t range;
    const counted_t<ql::func_t> func;
    const sindex_multi_bool_t multi;
};

class job_data_t {
public:
    job_data_t(ql::env_t *_env, const ql::batchspec_t &batchspec,
               const std::vector<transform_variant_t> &_transforms,
               const boost::optional<terminal_variant_t> &_terminal,
               sorting_t _sorting)
        : env(_env),
          batcher(batchspec.to_batcher()),
          sorting(_sorting),
          accumulator(_terminal
                      ? ql::make_terminal(env, *_terminal)
                      : ql::make_append(sorting, &batcher)) {
        for (size_t i = 0; i < _transforms.size(); ++i) {
            transformers.emplace_back(ql::make_op(env, _transforms[i]));
        }
        guarantee(transformers.size() == _transforms.size());
    }
    job_data_t(job_data_t &&jd)
        : env(jd.env),
          batcher(std::move(jd.batcher)),
          transformers(std::move(jd.transformers)),
          sorting(jd.sorting),
          accumulator(jd.accumulator.release()) {
    }
private:
    friend class rget_cb_t;
    ql::env_t *const env;
    ql::batcher_t batcher;
    std::vector<scoped_ptr_t<ql::op_t> > transformers;
    sorting_t sorting;
    scoped_ptr_t<ql::accumulator_t> accumulator;
};

class io_data_t {
public:
    io_data_t(rget_read_response_t *_response, btree_slice_t *_slice)
        : response(_response), slice(_slice) { }
private:
    friend class rget_cb_t;
    rget_read_response_t *const response;
    btree_slice_t *const slice;
};

class rget_cb_t : public concurrent_traversal_callback_t {
public:
    rget_cb_t(io_data_t &&_io,
              job_data_t &&_job,
              boost::optional<sindex_data_t> &&_sindex,
              const key_range_t &range);

    virtual done_traversing_t handle_pair(scoped_key_value_t &&keyvalue,
                               concurrent_traversal_fifo_enforcer_signal_t waiter)
    THROWS_ONLY(interrupted_exc_t);
    void finish() THROWS_ONLY(interrupted_exc_t);
private:
    const io_data_t io; // How do get data in/out.
    job_data_t job; // What to do next (stateful).
    const boost::optional<sindex_data_t> sindex; // Optional sindex information.

    // State for internal bookkeeping.
    bool bad_init;
    scoped_ptr_t<profile::disabler_t> disabler;
    scoped_ptr_t<profile::sampler_t> sampler;
};

rget_cb_t::rget_cb_t(io_data_t &&_io,
                     job_data_t &&_job,
                     boost::optional<sindex_data_t> &&_sindex,
                     const key_range_t &range)
    : io(std::move(_io)),
      job(std::move(_job)),
      sindex(std::move(_sindex)),
      bad_init(false) {
    io.response->last_key = !reversed(job.sorting)
        ? range.left
        : (!range.right.unbounded ? range.right.key : store_key_t::max());
    disabler.init(new profile::disabler_t(job.env->trace));
    sampler.init(new profile::sampler_t("Range traversal doc evaluation.",
                                        job.env->trace));
}

void rget_cb_t::finish() THROWS_ONLY(interrupted_exc_t) {
    job.accumulator->finish(&io.response->result);
    if (job.accumulator->should_send_batch()) {
        io.response->truncated = true;
    }
}

// Handle a keyvalue pair.  Returns whether or not we're done early.
done_traversing_t rget_cb_t::handle_pair(scoped_key_value_t &&keyvalue,
                              concurrent_traversal_fifo_enforcer_signal_t waiter)
THROWS_ONLY(interrupted_exc_t) {
    sampler->new_sample();

    if (bad_init || boost::get<ql::exc_t>(&io.response->result) != NULL) {
        return done_traversing_t::YES;
    }

    // Load the key and value.
    store_key_t key(keyvalue.key());
    if (sindex && !sindex->pkey_range.contains_key(ql::datum_t::extract_primary(key))) {
        return done_traversing_t::NO;
    }

    lazy_json_t row(static_cast<const rdb_value_t *>(keyvalue.value()),
                    keyvalue.expose_buf());
    counted_t<const ql::datum_t> val;
    // We only load the value if we actually use it (`count` does not).
    if (job.accumulator->uses_val() || job.transformers.size() != 0 || sindex) {
        val = row.get();
        io.slice->stats.pm_keys_read.record();
    } else {
        row.reset();
    }
    guarantee(!row.references_parent());
    keyvalue.reset();
    waiter.wait_interruptible();

    try {
        // Update the last considered key.
        if ((io.response->last_key < key && !reversed(job.sorting)) ||
            (io.response->last_key > key && reversed(job.sorting))) {
            io.response->last_key = key;
        }

        // Check whether we're out of sindex range.
        counted_t<const ql::datum_t> sindex_val; // NULL if no sindex.
        if (sindex) {
            sindex_val = sindex->func->call(job.env, val)->as_datum();
            if (sindex->multi == sindex_multi_bool_t::MULTI
                && sindex_val->get_type() == ql::datum_t::R_ARRAY) {
                boost::optional<uint64_t> tag = *ql::datum_t::extract_tag(key);
                guarantee(tag);
                sindex_val = sindex_val->get(*tag, ql::NOTHROW);
                guarantee(sindex_val);
            }
            if (!sindex->range.contains(sindex_val)) {
                return done_traversing_t::NO;
            }
        }

        ql::groups_t data = {{counted_t<const ql::datum_t>(), ql::datums_t{val}}};

        for (auto it = job.transformers.begin(); it != job.transformers.end(); ++it) {
            (**it)(&data, sindex_val);
            //            ^^^^^^^^^^ NULL if no sindex
        }
        // We need lots of extra data for the accumulation because we might be
        // accumulating `rget_item_t`s for a batch.
        return (*job.accumulator)(&data, std::move(key), std::move(sindex_val));
        //                                       NULL if no sindex ^^^^^^^^^^
    } catch (const ql::exc_t &e) {
        io.response->result = e;
        return done_traversing_t::YES;
    } catch (const ql::datum_exc_t &e) {
#ifndef NDEBUG
        unreachable();
#else
        io.response->result = ql::exc_t(e, NULL);
        return done_traversing_t::YES;
#endif // NDEBUG
    }
}

// TODO: Having two functions which are 99% the same sucks.
void rdb_rget_slice(
    btree_slice_t *slice,
    const key_range_t &range,
    superblock_t *superblock,
    ql::env_t *ql_env,
    const ql::batchspec_t &batchspec,
    const std::vector<transform_variant_t> &transforms,
    const boost::optional<terminal_variant_t> &terminal,
    sorting_t sorting,
    rget_read_response_t *response) {
    r_sanity_check(boost::get<ql::exc_t>(&response->result) == NULL);
    profile::starter_t starter("Do range scan on primary index.", ql_env->trace);
    rget_cb_t callback(
        io_data_t(response, slice),
        job_data_t(ql_env, batchspec, transforms, terminal, sorting),
        boost::optional<sindex_data_t>(),
        range);
    btree_concurrent_traversal(superblock, range, &callback,
                               (!reversed(sorting) ? FORWARD : BACKWARD));
    callback.finish();
}

void rdb_rget_secondary_slice(
    btree_slice_t *slice,
    const datum_range_t &sindex_range,
    const rdb_protocol_t::region_t &sindex_region,
    superblock_t *superblock,
    ql::env_t *ql_env,
    const ql::batchspec_t &batchspec,
    const std::vector<transform_variant_t> &transforms,
    const boost::optional<terminal_variant_t> &terminal,
    const key_range_t &pk_range,
    sorting_t sorting,
    const ql::map_wire_func_t &sindex_func,
    sindex_multi_bool_t sindex_multi,
    rget_read_response_t *response) {
    r_sanity_check(boost::get<ql::exc_t>(&response->result) == NULL);
    profile::starter_t starter("Do range scan on secondary index.", ql_env->trace);
    rget_cb_t callback(
        io_data_t(response, slice),
        job_data_t(ql_env, batchspec, transforms, terminal, sorting),
        sindex_data_t(pk_range, sindex_range, sindex_func, sindex_multi),
        sindex_region.inner);
    btree_concurrent_traversal(
        superblock, sindex_region.inner, &callback,
        (!reversed(sorting) ? FORWARD : BACKWARD));
    callback.finish();
}

void rdb_distribution_get(int max_depth,
                          const store_key_t &left_key,
                          superblock_t *superblock,
                          distribution_read_response_t *response) {
    int64_t key_count_out;
    std::vector<store_key_t> key_splits;
    get_btree_key_distribution(superblock, max_depth,
                               &key_count_out, &key_splits);

    int64_t keys_per_bucket;
    if (key_splits.size() == 0) {
        keys_per_bucket = key_count_out;
    } else  {
        keys_per_bucket = std::max<int64_t>(key_count_out / key_splits.size(), 1);
    }
    response->key_counts[left_key] = keys_per_bucket;

    for (std::vector<store_key_t>::iterator it  = key_splits.begin();
                                            it != key_splits.end();
                                            ++it) {
        response->key_counts[*it] = keys_per_bucket;
    }
}

static const int8_t HAS_VALUE = 0;
static const int8_t HAS_NO_VALUE = 1;

void rdb_modification_info_t::rdb_serialize(write_message_t &msg) const {  // NOLINT(runtime/references)
    if (!deleted.first.get()) {
        guarantee(deleted.second.empty());
        msg << HAS_NO_VALUE;
    } else {
        msg << HAS_VALUE;
        msg << deleted;
    }

    if (!added.first.get()) {
        guarantee(added.second.empty());
        msg << HAS_NO_VALUE;
    } else {
        msg << HAS_VALUE;
        msg << added;
    }
}

archive_result_t rdb_modification_info_t::rdb_deserialize(read_stream_t *s) {
    archive_result_t res;

    int8_t has_value;
    res = deserialize(s, &has_value);
    if (bad(res)) { return res; }

    if (has_value == HAS_VALUE) {
        res = deserialize(s, &deleted);
        if (bad(res)) { return res; }
    }

    res = deserialize(s, &has_value);
    if (bad(res)) { return res; }

    if (has_value == HAS_VALUE) {
        res = deserialize(s, &added);
        if (bad(res)) { return res; }
    }

    return archive_result_t::SUCCESS;
}

RDB_IMPL_ME_SERIALIZABLE_2(rdb_modification_report_t, primary_key, info);
RDB_IMPL_ME_SERIALIZABLE_1(rdb_erase_major_range_report_t, range_to_erase);

rdb_modification_report_cb_t::rdb_modification_report_cb_t(
        btree_store_t<rdb_protocol_t> *store,
        buf_lock_t *sindex_block,
        auto_drainer_t::lock_t lock)
    : lock_(lock), store_(store),
      sindex_block_(sindex_block) {
    store_->acquire_post_constructed_sindex_superblocks_for_write(
            sindex_block_, &sindexes_);
}

rdb_modification_report_cb_t::~rdb_modification_report_cb_t() { }

void rdb_modification_report_cb_t::on_mod_report(
        const rdb_modification_report_t &mod_report) {
    mutex_t::acq_t acq;
    store_->lock_sindex_queue(sindex_block_, &acq);

    write_message_t wm;
    wm << rdb_sindex_change_t(mod_report);
    store_->sindex_queue_push(wm, &acq);

    rdb_live_deletion_context_t deletion_context;
    rdb_update_sindexes(sindexes_, &mod_report, sindex_block_->txn(),
                        &deletion_context);
}

typedef btree_store_t<rdb_protocol_t>::sindex_access_vector_t sindex_access_vector_t;

void compute_keys(const store_key_t &primary_key, counted_t<const ql::datum_t> doc,
                  ql::map_wire_func_t *mapping, sindex_multi_bool_t multi, ql::env_t *env,
                  std::vector<store_key_t> *keys_out) {
    guarantee(keys_out->empty());
    counted_t<const ql::datum_t> index =
        mapping->compile_wire_func()->call(env, doc)->as_datum();

    if (multi == sindex_multi_bool_t::MULTI && index->get_type() == ql::datum_t::R_ARRAY) {
        for (uint64_t i = 0; i < index->size(); ++i) {
            keys_out->push_back(
                store_key_t(index->get(i, ql::THROW)->print_secondary(primary_key, i)));
        }
    } else {
        keys_out->push_back(store_key_t(index->print_secondary(primary_key)));
    }
}

/* Used below by rdb_update_sindexes. */
void rdb_update_single_sindex(
        const btree_store_t<rdb_protocol_t>::sindex_access_t *sindex,
        const deletion_context_t *deletion_context,
        const rdb_modification_report_t *modification,
        auto_drainer_t::lock_t) {
    // Note if you get this error it's likely that you've passed in a default
    // constructed mod_report. Don't do that.  Mod reports should always be passed
    // to a function as an output parameter before they're passed to this
    // function.
    guarantee(modification->primary_key.size() != 0);

    ql::map_wire_func_t mapping;
    sindex_multi_bool_t multi = sindex_multi_bool_t::MULTI;
    inplace_vector_read_stream_t read_stream(&sindex->sindex.opaque_definition);
    archive_result_t success = deserialize(&read_stream, &mapping);
    guarantee_deserialization(success, "sindex deserialize");
    success = deserialize(&read_stream, &multi);
    guarantee_deserialization(success, "sindex deserialize");

    // TODO we just use a NULL environment here. People should not be able
    // to do anything that requires an environment like gets from other
    // tables etc. but we don't have a nice way to disallow those things so
    // for now we pass null and it will segfault if an illegal sindex
    // mapping is passed.
    cond_t non_interruptor;
    ql::env_t env(NULL, &non_interruptor);

    superblock_t *super_block = sindex->super_block.get();

    if (modification->info.deleted.first) {
        guarantee(!modification->info.deleted.second.empty());
        try {
            counted_t<const ql::datum_t> deleted = modification->info.deleted.first;

            std::vector<store_key_t> keys;

            compute_keys(modification->primary_key, deleted, &mapping, multi, &env, &keys);

            for (auto it = keys.begin(); it != keys.end(); ++it) {
                promise_t<superblock_t *> return_superblock_local;
                {
                    keyvalue_location_t<rdb_value_t> kv_location;
                    find_keyvalue_location_for_write(super_block,
                                                     it->btree_key(),
                                                     deletion_context->balancing_detacher(),
                                                     &kv_location,
                                                     &sindex->btree->stats,
                                                     env.trace.get_or_null(),
                                                     &return_superblock_local);

                    if (kv_location.value.has()) {
                        kv_location_delete(&kv_location, *it,
                            repli_timestamp_t::distant_past, deletion_context, NULL);
                    }
                    // The keyvalue location gets destroyed here.
                }
                super_block = return_superblock_local.wait();
            }
        } catch (const ql::base_exc_t &) {
            // Do nothing (it wasn't actually in the index).
        }
    }

    if (modification->info.added.first) {
        try {
            counted_t<const ql::datum_t> added = modification->info.added.first;

            std::vector<store_key_t> keys;

            compute_keys(modification->primary_key, added, &mapping, multi, &env, &keys);

            for (auto it = keys.begin(); it != keys.end(); ++it) {
                promise_t<superblock_t *> return_superblock_local;
                {
                    keyvalue_location_t<rdb_value_t> kv_location;

                    find_keyvalue_location_for_write(super_block,
                                                     it->btree_key(),
                                                     deletion_context->balancing_detacher(),
                                                     &kv_location,
                                                     &sindex->btree->stats,
                                                     env.trace.get_or_null(),
                                                     &return_superblock_local);

                    kv_location_set(&kv_location, *it,
                                    modification->info.added.second,
                                    repli_timestamp_t::distant_past,
                                    deletion_context);
                    // The keyvalue location gets destroyed here.
                }
                super_block = return_superblock_local.wait();
            }
        } catch (const ql::base_exc_t &) {
            // Do nothing (we just drop the row from the index).
        }
    }
}

void rdb_update_sindexes(const sindex_access_vector_t &sindexes,
                         const rdb_modification_report_t *modification,
                         txn_t *txn, const deletion_context_t *deletion_context) {
    {
        auto_drainer_t drainer;

        for (sindex_access_vector_t::const_iterator it = sindexes.begin();
                                                    it != sindexes.end();
                                                    ++it) {
            coro_t::spawn_sometime(std::bind(
                        &rdb_update_single_sindex, &*it, deletion_context,
                        modification, auto_drainer_t::lock_t(&drainer)));
        }
    }

    /* All of the sindex have been updated now it's time to actually clear the
     * deleted blob if it exists. */
    if (modification->info.deleted.first) {
        // Deleting the value unfortunately updates the ref in-place as it operates, so
        // we need to make a copy of the blob reference that is extended to the
        // appropriate width.
        std::vector<char> ref_cpy(modification->info.deleted.second);
        ref_cpy.insert(ref_cpy.end(), blob::btree_maxreflen - ref_cpy.size(), 0);
        guarantee(ref_cpy.size() == static_cast<size_t>(blob::btree_maxreflen));

        deletion_context->post_deleter()->delete_value(buf_parent_t(txn),
                                                       ref_cpy.data());
    }
}

void rdb_erase_major_range_sindexes(const sindex_access_vector_t &sindexes,
                              const rdb_erase_major_range_report_t *erase_range,
                              signal_t *interruptor, const value_deleter_t *deleter) {
    auto_drainer_t drainer;

    spawn_sindex_erase_ranges(&sindexes, erase_range->range_to_erase,
                              &drainer, auto_drainer_t::lock_t(&drainer),
                              false /* don't release the superblock */, interruptor,
                              deleter);
}

class post_construct_traversal_helper_t : public btree_traversal_helper_t {
public:
    post_construct_traversal_helper_t(
            btree_store_t<rdb_protocol_t> *store,
            const std::set<uuid_u> &sindexes_to_post_construct,
            cond_t *interrupt_myself,
            signal_t *interruptor
            )
        : store_(store),
          sindexes_to_post_construct_(sindexes_to_post_construct),
          interrupt_myself_(interrupt_myself), interruptor_(interruptor)
    { }

    void process_a_leaf(buf_lock_t *leaf_node_buf,
                        const btree_key_t *, const btree_key_t *,
                        signal_t *, int *) THROWS_ONLY(interrupted_exc_t) {
        write_token_pair_t token_pair;
        store_->new_write_token_pair(&token_pair);

        // KSI: FML
        scoped_ptr_t<txn_t> wtxn;
        btree_store_t<rdb_protocol_t>::sindex_access_vector_t sindexes;

        try {
            scoped_ptr_t<real_superblock_t> superblock;

            // We want soft durability because having a partially constructed
            // secondary index is okay -- we wipe it and rebuild it, if it has not
            // been marked completely constructed.
            store_->acquire_superblock_for_write(
                    repli_timestamp_t::distant_past,
                    2,  // KSI: This is not the right value.
                    write_durability_t::SOFT,
                    &token_pair,
                    &wtxn,
                    &superblock,
                    interruptor_);

            // Acquire the sindex block.
            const block_id_t sindex_block_id = superblock->get_sindex_block_id();

            buf_lock_t sindex_block
                = store_->acquire_sindex_block_for_write(superblock->expose_buf(),
                                                         sindex_block_id);

            superblock.reset();

            store_->acquire_sindex_superblocks_for_write(
                    sindexes_to_post_construct_,
                    &sindex_block,
                    &sindexes);

            if (sindexes.empty()) {
                interrupt_myself_->pulse_if_not_already_pulsed();
                return;
            }
        } catch (const interrupted_exc_t &e) {
            return;
        }

        buf_read_t leaf_read(leaf_node_buf);
        const leaf_node_t *leaf_node
            = static_cast<const leaf_node_t *>(leaf_read.get_data_read());

<<<<<<< HEAD
        // TODO! This should probably start new transactions occasionally.
        //    And also not yield while the transaction is active, I guess.
        //    Hmm...
=======
        rdb_post_construction_deletion_context_t deletion_context;
>>>>>>> ea6d5887
        for (auto it = leaf::begin(*leaf_node); it != leaf::end(*leaf_node); ++it) {
            store_->btree->stats.pm_keys_read.record();

            /* Grab relevant values from the leaf node. */
            const btree_key_t *key = (*it).first;
            const void *value = (*it).second;
            guarantee(key);

            store_key_t pk(key);
            rdb_modification_report_t mod_report(pk);
            const rdb_value_t *rdb_value = static_cast<const rdb_value_t *>(value);
            const block_size_t block_size = leaf_node_buf->cache()->get_block_size();
            mod_report.info.added
                = std::make_pair(
                    get_data(rdb_value, buf_parent_t(leaf_node_buf)),
                    std::vector<char>(rdb_value->value_ref(),
                        rdb_value->value_ref() + rdb_value->inline_size(block_size)));

            rdb_update_sindexes(sindexes, &mod_report, wtxn.get(), &deletion_context);
            coro_t::yield();
        }
    }

    void postprocess_internal_node(buf_lock_t *) { }

    void filter_interesting_children(buf_parent_t,
                                     ranged_block_ids_t *ids_source,
                                     interesting_children_callback_t *cb) {
        for (int i = 0, e = ids_source->num_block_ids(); i < e; ++i) {
            cb->receive_interesting_child(i);
        }
        cb->no_more_interesting_children();
    }

    access_t btree_superblock_mode() { return access_t::read; }
    access_t btree_node_mode() { return access_t::read; }

    btree_store_t<rdb_protocol_t> *store_;
    const std::set<uuid_u> &sindexes_to_post_construct_;
    cond_t *interrupt_myself_;
    signal_t *interruptor_;  
};

void post_construct_secondary_indexes(
        btree_store_t<rdb_protocol_t> *store,
        const std::set<uuid_u> &sindexes_to_post_construct,
        signal_t *interruptor)
    THROWS_ONLY(interrupted_exc_t) {
    cond_t local_interruptor;

    wait_any_t wait_any(&local_interruptor, interruptor);

    post_construct_traversal_helper_t helper(store,
            sindexes_to_post_construct, &local_interruptor, interruptor);
    /* Notice the ordering of progress_tracker and insertion_sentries matters.
     * insertion_sentries puts pointers in the progress tracker map. Once
     * insertion_sentries is destructed nothing has a reference to
     * progress_tracker so we know it's safe to destruct it. */
    parallel_traversal_progress_t progress_tracker;
    helper.progress = &progress_tracker;

    std::vector<map_insertion_sentry_t<uuid_u, const parallel_traversal_progress_t *> >
        insertion_sentries(sindexes_to_post_construct.size());
    auto sentry = insertion_sentries.begin();
    for (auto it = sindexes_to_post_construct.begin();
         it != sindexes_to_post_construct.end(); ++it) {
        store->add_progress_tracker(&*sentry, *it, &progress_tracker);
    }

    object_buffer_t<fifo_enforcer_sink_t::exit_read_t> read_token;
    store->new_read_token(&read_token);

    // Mind the destructor ordering.
    // The superblock must be released before txn (`btree_parallel_traversal`
    // usually already takes care of that).
    // The txn must be destructed before the cache_account.
    cache_account_t cache_account;
    scoped_ptr_t<txn_t> txn;
    scoped_ptr_t<real_superblock_t> superblock;

    store->acquire_superblock_for_read(
        &read_token,
        &txn,
        &superblock,
        interruptor,
        true /* USE_SNAPSHOT */);

    cache_account
        = txn->cache()->create_cache_account(SINDEX_POST_CONSTRUCTION_CACHE_PRIORITY);
    txn->set_account(&cache_account);

    btree_parallel_traversal(superblock.get(), &helper, &wait_any);
}<|MERGE_RESOLUTION|>--- conflicted
+++ resolved
@@ -1298,13 +1298,10 @@
         const leaf_node_t *leaf_node
             = static_cast<const leaf_node_t *>(leaf_read.get_data_read());
 
-<<<<<<< HEAD
         // TODO! This should probably start new transactions occasionally.
         //    And also not yield while the transaction is active, I guess.
         //    Hmm...
-=======
         rdb_post_construction_deletion_context_t deletion_context;
->>>>>>> ea6d5887
         for (auto it = leaf::begin(*leaf_node); it != leaf::end(*leaf_node); ++it) {
             store_->btree->stats.pm_keys_read.record();
 
