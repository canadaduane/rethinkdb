--- conflicted
+++ resolved
@@ -1024,12 +1024,8 @@
     }
 }
 
-<<<<<<< HEAD
-RDB_IMPL_ME_SERIALIZABLE_3(rdb_protocol::single_sindex_status_t,
-=======
 
 RDB_IMPL_ME_SERIALIZABLE_3(rdb_protocol::single_sindex_status_t, 0,
->>>>>>> 84d29c6f
                            blocks_total, blocks_processed, ready);
 
 RDB_IMPL_ME_SERIALIZABLE_1(point_read_response_t, 0, data);
