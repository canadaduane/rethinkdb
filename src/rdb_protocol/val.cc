// Copyright 2010-2013 RethinkDB, all rights reserved.
#include "rdb_protocol/val.hpp"

#include "rdb_protocol/env.hpp"
#include "rdb_protocol/meta_utils.hpp"
#include "rdb_protocol/pb_utils.hpp"
#include "rdb_protocol/term.hpp"

#pragma GCC diagnostic ignored "-Wshadow"

namespace ql {

// Most of this logic is copy-pasted from the old query language.
table_t::table_t(env_t *_env, counted_t<const db_t> _db, const std::string &_name,
                 bool _use_outdated, const protob_t<const Backtrace> &backtrace)
    : pb_rcheckable_t(backtrace),
      db(_db),
      name(_name),
      env(_env),
      use_outdated(_use_outdated) {
    uuid_u db_id = db->id;
    name_string_t table_name;
    bool b = table_name.assign_value(name);
    rcheck(b, base_exc_t::GENERIC,
           strprintf("Table name `%s` invalid (%s).",
                     name.c_str(), name_string_t::valid_char_msg));
    cow_ptr_t<namespaces_semilattice_metadata_t<rdb_protocol_t> >
        namespaces_metadata = env->namespaces_semilattice_metadata->get();
    cow_ptr_t<namespaces_semilattice_metadata_t<rdb_protocol_t> >::change_t
        namespaces_metadata_change(&namespaces_metadata);
    metadata_searcher_t<namespace_semilattice_metadata_t<rdb_protocol_t> >
        ns_searcher(&namespaces_metadata_change.get()->namespaces);
    //TODO: fold into iteration below
    namespace_predicate_t pred(&table_name, &db_id);
    uuid_u id = meta_get_uuid(&ns_searcher, pred,
                              strprintf("Table `%s` does not exist.",
                                        table_name.c_str()), this);

    access.init(new namespace_repo_t<rdb_protocol_t>::access_t(
                    env->ns_repo, id, env->interruptor));

    metadata_search_status_t status;
    metadata_searcher_t<namespace_semilattice_metadata_t<rdb_protocol_t> >::iterator
        ns_metadata_it = ns_searcher.find_uniq(pred, &status);
    rcheck(status == METADATA_SUCCESS,
           base_exc_t::GENERIC,
           strprintf("Table `%s` does not exist.", table_name.c_str()));
    guarantee(!ns_metadata_it->second.is_deleted());
    r_sanity_check(!ns_metadata_it->second.get_ref().primary_key.in_conflict());
    pkey =  ns_metadata_it->second.get_ref().primary_key.get();
}

counted_t<const datum_t> table_t::make_error_datum(const base_exc_t &exception) {
    scoped_ptr_t<datum_t> datum(new datum_t(datum_t::R_OBJECT));
    const std::string err = exception.what();

    // The bool is true if there's a conflict when inserting the
    // key, but since we just created an empty object above conflicts
    // are impossible here.  If you want to harden this against future
    // changes, you could store the bool and `r_sanity_check` that it's
    // false.
    DEBUG_VAR const bool had_first_error =
        datum->add("first_error", make_counted<datum_t>(err));
    rassert(!had_first_error);

    DEBUG_VAR const bool had_errors =
        datum->add("errors", make_counted<datum_t>(1.0));
    rassert(!had_errors);

    return counted_t<const datum_t>(datum.release());
}

counted_t<const datum_t> table_t::replace(counted_t<const datum_t> original,
                                          counted_t<func_t> replacement_generator,
                                          bool nondet_ok,
                                          durability_requirement_t durability_requirement,
                                          bool return_vals) {
    try {
        return do_replace(original, replacement_generator, nondet_ok,
                          durability_requirement, return_vals);
    } catch (const base_exc_t &exc) {
        return make_error_datum(exc);
    }
}

counted_t<const datum_t> table_t::replace(counted_t<const datum_t> original,
                                          counted_t<const datum_t> replacement,
                                          bool upsert,
                                          durability_requirement_t durability_requirement,
                                          bool return_vals) {
    try {
        return do_replace(original, replacement, upsert,
                          durability_requirement, return_vals);
    } catch (const base_exc_t &exc) {
        return make_error_datum(exc);
    }
}


std::vector<counted_t<const datum_t> > table_t::batch_replace(
    const std::vector<counted_t<const datum_t> > &original_values,
    counted_t<func_t> replacement_generator,
    const bool nondeterministic_replacements_ok,
    const durability_requirement_t durability_requirement) {
    if (replacement_generator->is_deterministic()) {
        std::vector<datum_func_pair_t> pairs(original_values.size());
        map_wire_func_t wire_func = map_wire_func_t(env, replacement_generator);
        for (size_t i = 0; i < original_values.size(); ++i) {
            try {
                pairs[i] = datum_func_pair_t(original_values[i], &wire_func);
            } catch (const base_exc_t &exc) {
                pairs[i] = datum_func_pair_t(make_error_datum(exc));
            }
        }

        return batch_replace(pairs, durability_requirement);
    } else {
        r_sanity_check(nondeterministic_replacements_ok);

        scoped_array_t<map_wire_func_t> funcs(original_values.size());
        std::vector<datum_func_pair_t> pairs(original_values.size());
        for (size_t i = 0; i < original_values.size(); ++i) {
            try {
                counted_t<const datum_t> replacement =
                    replacement_generator->call(original_values[i])->as_datum();

                Term t;
                const int x = env->gensym();
                Term *const arg = pb::set_func(&t, x);
                replacement->write_to_protobuf(pb::set_datum(arg));
                propagate(&t);

                funcs[i] = map_wire_func_t(t, std::map<int64_t, Datum>());
                pairs[i] = datum_func_pair_t(original_values[i], &funcs[i]);
            } catch (const base_exc_t &exc) {
                pairs[i] = datum_func_pair_t(make_error_datum(exc));
            }
        }

        return batch_replace(pairs, durability_requirement);
    }
}

std::vector<counted_t<const datum_t> > table_t::batch_replace(
    const std::vector<counted_t<const datum_t> > &original_values,
    const std::vector<counted_t<const datum_t> > &replacement_values,
    const bool upsert,
    const durability_requirement_t durability_requirement) {
    r_sanity_check(original_values.size() == replacement_values.size());
    scoped_array_t<map_wire_func_t> funcs(original_values.size());
    std::vector<datum_func_pair_t> pairs(original_values.size());
    for (size_t i = 0; i < original_values.size(); ++i) {
        try {
            Term t;
            const int x = env->gensym();
            Term *const arg = pb::set_func(&t, x);
            if (upsert) {
                replacement_values[i]->write_to_protobuf(pb::set_datum(arg));
            } else {
                N3(BRANCH,
                   N2(EQ, NVAR(x), NDATUM(datum_t::R_NULL)),
                   NDATUM(replacement_values[i]),
                   N1(ERROR, NDATUM("Duplicate primary key.")));
            }

            propagate(&t);
            funcs[i] = map_wire_func_t(t, std::map<int64_t, Datum>());
            pairs[i] = datum_func_pair_t(original_values[i], &funcs[i]);
        } catch (const base_exc_t &exc) {
            pairs[i] = datum_func_pair_t(make_error_datum(exc));
        }
    }

    return batch_replace(pairs, durability_requirement);
}

bool is_sorted_by_first(const std::vector<std::pair<int64_t, Datum> > &v) {
    if (v.size() == 0) {
        return true;
    }

    auto it = v.begin();
    auto jt = it + 1;
    while (jt < v.end()) {
        if (!(it->first < jt->first)) {
            return false;
        }
        ++it;
        ++jt;
    }
    return true;
}


std::vector<counted_t<const datum_t> > table_t::batch_replace(
    const std::vector<datum_func_pair_t> &replacements,
    const durability_requirement_t durability_requirement) {
    std::vector<counted_t<const datum_t> > ret(replacements.size());

    std::vector<std::pair<int64_t, rdb_protocol_t::point_replace_t> > point_replaces;

    for (size_t i = 0; i < replacements.size(); ++i) {
        try {
            if (replacements[i].error_value.has()) {
                r_sanity_check(!replacements[i].original_value.has());
                ret[i] = replacements[i].error_value;
            } else {
                counted_t<const datum_t> orig = replacements[i].original_value;
                r_sanity_check(orig.has());

                if (orig->get_type() == datum_t::R_NULL) {
                    // TODO: We copy this for some reason, possibly no reason.
                    map_wire_func_t mwf = *replacements[i].replacer;
                    orig = mwf.compile(env)->call(orig)->as_datum();
                    if (orig->get_type() == datum_t::R_NULL) {
                        scoped_ptr_t<datum_t> resp(new datum_t(datum_t::R_OBJECT));
                        counted_t<const datum_t> one(new datum_t(1.0));
                        const bool b = resp->add("skipped", one);
                        r_sanity_check(!b);
                        ret[i] = counted_t<const datum_t>(resp.release());
                        continue;
                    }
                }

                const std::string &pk = get_pkey();
                store_key_t store_key(orig->get(pk)->print_primary());
                point_replaces.push_back(
                    std::make_pair(static_cast<int64_t>(point_replaces.size()),
                                   rdb_protocol_t::point_replace_t(
                                       pk, store_key,
                                       *replacements[i].replacer,
                                       env->get_all_optargs(),
                                       false)));
            }
        } catch (const base_exc_t& exc) {
            ret[i] = make_error_datum(exc);
        }
    }

    if (!point_replaces.empty()) {
        rdb_protocol_t::write_t write(rdb_protocol_t::batched_replaces_t(point_replaces),
                                      durability_requirement);
        rdb_protocol_t::write_response_t response;
        access->get_namespace_if()->write(write, &response, order_token_t::ignore, env->interruptor);
        rdb_protocol_t::batched_replaces_response_t *batched_replaces_response
            = boost::get<rdb_protocol_t::batched_replaces_response_t>(&response.response);
        r_sanity_check(batched_replaces_response != NULL);
        std::vector<std::pair<int64_t, Datum> > *datums = &batched_replaces_response->point_replace_responses;

        rassert(is_sorted_by_first(*datums));

        size_t j = 0;
        for (size_t i = 0; i < ret.size(); ++i) {
            if (!ret[i].has()) {
                r_sanity_check(j < datums->size());
                ret[i] = make_counted<datum_t>(&(*datums)[j].second);
                ++j;
            }
        }
        r_sanity_check(j == datums->size());
    }

    return ret;
}

MUST_USE bool table_t::sindex_create(const std::string &id,
                                     counted_t<func_t> index_func) {
    index_func->assert_deterministic("Index functions must be deterministic.");
    map_wire_func_t wire_func(env, index_func);
    rdb_protocol_t::write_t write(
            rdb_protocol_t::sindex_create_t(id, wire_func));

    rdb_protocol_t::write_response_t res;
    access->get_namespace_if()->write(
        write, &res, order_token_t::ignore, env->interruptor);

    rdb_protocol_t::sindex_create_response_t *response =
        boost::get<rdb_protocol_t::sindex_create_response_t>(&res.response);
    r_sanity_check(response);
    return response->success;
}

MUST_USE bool table_t::sindex_drop(const std::string &id) {
    rdb_protocol_t::write_t write((
            rdb_protocol_t::sindex_drop_t(id)));

    rdb_protocol_t::write_response_t res;
    access->get_namespace_if()->write(
        write, &res, order_token_t::ignore, env->interruptor);

    rdb_protocol_t::sindex_drop_response_t *response =
        boost::get<rdb_protocol_t::sindex_drop_response_t>(&res.response);
    r_sanity_check(response);
    return response->success;
}

counted_t<const datum_t> table_t::sindex_list() {
    scoped_ptr_t<datum_t> array(new datum_t(datum_t::R_ARRAY));
    rdb_protocol_t::sindex_list_t sindex_list;
    rdb_protocol_t::read_t read(sindex_list);
    try {
        rdb_protocol_t::read_response_t res;
        access->get_namespace_if()->read(read, &res, order_token_t::ignore, env->interruptor);
        rdb_protocol_t::sindex_list_response_t *s_res = boost::get<rdb_protocol_t::sindex_list_response_t>(&res.response);
        r_sanity_check(s_res);

        for (std::vector<std::string>::const_iterator it = s_res->sindexes.begin();
             it != s_res->sindexes.end(); ++it) {
            array->add(make_counted<datum_t>(*it));
        }
    } catch (const cannot_perform_query_exc_t &ex) {
        rfail(ql::base_exc_t::GENERIC, "cannot perform read: %s", ex.what());
    }

    return counted_t<const datum_t>(array.release());
}

counted_t<const datum_t> table_t::do_replace(
    counted_t<const datum_t> orig,
    const map_wire_func_t &mwf,
    durability_requirement_t durability_requirement,
    bool return_vals) {
    const std::string &pk = get_pkey();
    if (orig->get_type() == datum_t::R_NULL) {
        map_wire_func_t mwf2 = mwf;
        orig = mwf2.compile(env)->call(orig)->as_datum();
        if (orig->get_type() == datum_t::R_NULL) {
            scoped_ptr_t<datum_t> resp(new datum_t(datum_t::R_OBJECT));
            bool b = resp->add("skipped", make_counted<datum_t>(1.0));
            r_sanity_check(!b);
            return counted_t<const datum_t>(resp.release());
        }
    }
    store_key_t store_key(orig->get(pk)->print_primary());
    rdb_protocol_t::write_t write(
        rdb_protocol_t::point_replace_t(
            pk, store_key, mwf, env->get_all_optargs(), return_vals),
        durability_requirement);

    rdb_protocol_t::write_response_t response;
    access->get_namespace_if()->write(
        write, &response, order_token_t::ignore, env->interruptor);
    Datum *d = boost::get<Datum>(&response.response);
    return make_counted<datum_t>(d);
}

counted_t<const datum_t> table_t::do_replace(counted_t<const datum_t> orig,
                                             counted_t<func_t> f,
                                             bool nondet_ok,
                                             durability_requirement_t durability_requirement,
                                             bool return_vals) {
    if (f->is_deterministic()) {
        return do_replace(orig, map_wire_func_t(env, f),
                          durability_requirement, return_vals);
    } else {
        r_sanity_check(nondet_ok);
        return do_replace(orig, f->call(orig)->as_datum(), true,
                          durability_requirement, return_vals);
    }
}

counted_t<const datum_t> table_t::do_replace(counted_t<const datum_t> orig,
                                             counted_t<const datum_t> d,
                                             bool upsert,
                                             durability_requirement_t durability_requirement,
                                             bool return_vals) {
    Term t;
    int x = env->gensym();
    Term *arg = pb::set_func(&t, x);
    if (upsert) {
        d->write_to_protobuf(pb::set_datum(arg));
    } else {
        N3(BRANCH,
           N2(EQ, NVAR(x), NDATUM(datum_t::R_NULL)),
           NDATUM(d),
           N1(ERROR, NDATUM("Duplicate primary key.")));
    }

    propagate(&t);
    return do_replace(orig, map_wire_func_t(t, std::map<int64_t, Datum>()),
                      durability_requirement, return_vals);
}

const std::string &table_t::get_pkey() { return pkey; }

counted_t<const datum_t> table_t::get_row(counted_t<const datum_t> pval) {
    std::string pks = pval->print_primary();
    rdb_protocol_t::read_t read((rdb_protocol_t::point_read_t(store_key_t(pks))));
    rdb_protocol_t::read_response_t res;
    if (use_outdated) {
        access->get_namespace_if()->read_outdated(read, &res, env->interruptor);
    } else {
        access->get_namespace_if()->read(
            read, &res, order_token_t::ignore, env->interruptor);
    }
    rdb_protocol_t::point_read_response_t *p_res =
        boost::get<rdb_protocol_t::point_read_response_t>(&res.response);
    r_sanity_check(p_res);
    return make_counted<datum_t>(p_res->data);
}

counted_t<datum_stream_t> table_t::get_rows(counted_t<const datum_t> left_bound,
                                            counted_t<const datum_t> right_bound,
                                            const protob_t<const Backtrace> &bt) {
    return make_counted<lazy_datum_stream_t>(env, use_outdated, access.get(),
                                             left_bound, right_bound, bt);
}

counted_t<datum_stream_t> table_t::get_sindex_rows(counted_t<const datum_t> left_bound,
                                                   counted_t<const datum_t> right_bound,
                                                   const std::string &sindex_id,
                                                   const protob_t<const Backtrace> &bt) {
    return make_counted<lazy_datum_stream_t>(env, use_outdated, access.get(),
                                             left_bound, right_bound, sindex_id, bt);
}

counted_t<datum_stream_t> table_t::as_datum_stream() {
    return make_counted<lazy_datum_stream_t>(env,
                                             use_outdated,
                                             access.get(),
                                             backtrace());
}

val_t::type_t::type_t(val_t::type_t::raw_type_t _raw_type) : raw_type(_raw_type) { }

// NOTE: This *MUST* be kept in sync with the surrounding code (not that it
// should have to change very often).
bool raw_type_is_convertible(val_t::type_t::raw_type_t _t1,
                             val_t::type_t::raw_type_t _t2) {
    const int t1 = _t1, t2 = _t2,
        DB = val_t::type_t::DB,
        TABLE = val_t::type_t::TABLE,
        SELECTION = val_t::type_t::SELECTION,
        SEQUENCE = val_t::type_t::SEQUENCE,
        SINGLE_SELECTION = val_t::type_t::SINGLE_SELECTION,
        DATUM = val_t::type_t::DATUM,
        FUNC = val_t::type_t::FUNC;
    switch (t1) {
    case DB: return t2 == DB;
    case TABLE: return t2 == TABLE || t2 == SELECTION || t2 == SEQUENCE;
    case SELECTION: return t2 == SELECTION || t2 == SEQUENCE;
    case SEQUENCE: return t2 == SEQUENCE;
    case SINGLE_SELECTION: return t2 == SINGLE_SELECTION || t2 == DATUM;
    case DATUM: return t2 == DATUM || t2 == SEQUENCE;
    case FUNC: return t2 == FUNC;
    default: unreachable();
    }
    unreachable();
}
bool val_t::type_t::is_convertible(type_t rhs) const {
    return raw_type_is_convertible(raw_type, rhs.raw_type);
}

const char *val_t::type_t::name() const {
    switch (raw_type) {
    case DB: return "DATABASE";
    case TABLE: return "TABLE";
    case SELECTION: return "SELECTION";
    case SEQUENCE: return "SEQUENCE";
    case SINGLE_SELECTION: return "SINGLE_SELECTION";
    case DATUM: return "DATUM";
    case FUNC: return "FUNCTION";
    default: unreachable();
    }
    unreachable();
}

val_t::val_t(counted_t<const datum_t> _datum, const term_t *parent)
    : pb_rcheckable_t(parent->backtrace()),
      env(parent->val_t_get_env()),
      type(type_t::DATUM),
      u(_datum) {
    guarantee(datum().has());
}

val_t::val_t(counted_t<const datum_t> _datum, counted_t<table_t> _table,
             const term_t *parent)
    : pb_rcheckable_t(parent->backtrace()),
      env(parent->val_t_get_env()),
      type(type_t::SINGLE_SELECTION),
      table(_table),
      u(_datum) {
    guarantee(table.has());
    guarantee(datum().has());
}

val_t::val_t(counted_t<datum_stream_t> _sequence, const term_t *parent)
    : pb_rcheckable_t(parent->backtrace()),
      env(parent->val_t_get_env()),
      type(type_t::SEQUENCE),
      u(_sequence) {
    guarantee(sequence().has());
    // Some streams are really arrays in disguise.
    counted_t<const datum_t> arr = sequence()->as_array();
    if (arr.has()) {
        type = type_t::DATUM;
        u = arr;
    }
}

val_t::val_t(counted_t<table_t> _table, counted_t<datum_stream_t> _sequence,
             const term_t *parent)
    : pb_rcheckable_t(parent->backtrace()),
      env(parent->val_t_get_env()),
      type(type_t::SELECTION),
      table(_table),
      u(_sequence) {
    guarantee(table.has());
    guarantee(sequence().has());
}

val_t::val_t(counted_t<table_t> _table, const term_t *parent)
    : pb_rcheckable_t(parent->backtrace()),
      env(parent->val_t_get_env()),
      type(type_t::TABLE),
      table(_table) {
    guarantee(table.has());
}
val_t::val_t(counted_t<const db_t> _db, const term_t *parent)
    : pb_rcheckable_t(parent->backtrace()),
      env(parent->val_t_get_env()),
      type(type_t::DB),
      u(_db) {
    guarantee(db().has());
}
val_t::val_t(counted_t<func_t> _func, const term_t *parent)
    : pb_rcheckable_t(parent->backtrace()),
      env(parent->val_t_get_env()),
      type(type_t::FUNC),
      u(_func) {
    guarantee(func().has());
}

val_t::~val_t() { }

val_t::type_t val_t::get_type() const { return type; }
const char * val_t::get_type_name() const { return get_type().name(); }

counted_t<const datum_t> val_t::as_datum() {
    if (type.raw_type != type_t::DATUM && type.raw_type != type_t::SINGLE_SELECTION) {
        rcheck_literal_type(type_t::DATUM);
    }
    return datum();
}

counted_t<table_t> val_t::as_table() {
    rcheck_literal_type(type_t::TABLE);
    return table;
}

counted_t<datum_stream_t> val_t::as_seq() {
    if (type.raw_type == type_t::SEQUENCE || type.raw_type == type_t::SELECTION) {
        return sequence();
    } else if (type.raw_type == type_t::TABLE) {
        return table->as_datum_stream();
    } else if (type.raw_type == type_t::DATUM) {
        return datum()->as_datum_stream(env, backtrace());
    }
    rcheck_literal_type(type_t::SEQUENCE);
    unreachable();
}

std::pair<counted_t<table_t>, counted_t<datum_stream_t> > val_t::as_selection() {
    if (type.raw_type != type_t::TABLE && type.raw_type != type_t::SELECTION) {
        rcheck_literal_type(type_t::SELECTION);
    }
    return std::make_pair(table, as_seq());
}

std::pair<counted_t<table_t>, counted_t<const datum_t> > val_t::as_single_selection() {
    rcheck_literal_type(type_t::SINGLE_SELECTION);
    return std::make_pair(table, datum());
}

counted_t<func_t> val_t::as_func(function_shortcut_t shortcut) {
    if (get_type().is_convertible(type_t::FUNC)) {
        r_sanity_check(func().has());
        return func();
    }

    if (shortcut == NO_SHORTCUT) {
        rcheck_literal_type(type_t::FUNC);
        unreachable();
    }

    if (!type.is_convertible(type_t::DATUM)) {
        rcheck_literal_type(type_t::FUNC);
        unreachable();
    }

    // We use a switch here so that people have to update it if they add another
    // shortcut.
    switch(shortcut) {
<<<<<<< HEAD
    case CONSTANT_SHORTCUT:
        return func_t::new_constant_func(env, as_datum(), backtrace());
    case GET_FIELD_SHORTCUT:
        return func_t::new_get_field_func(env, as_datum(), backtrace());
=======
    case IDENTITY_SHORTCUT:
        return func_t::new_identity_func(env, as_datum(), backtrace());
    case PLUCK_SHORTCUT:
        return func_t::new_pluck_func(env, as_datum(), backtrace());
>>>>>>> 5f487d0b
    case NO_SHORTCUT:
        // fallthru
    default: unreachable();
    }
    unreachable();
}

counted_t<const db_t> val_t::as_db() {
    rcheck_literal_type(type_t::DB);
    return db();
}

bool val_t::as_bool() {
    try {
        counted_t<const datum_t> d = as_datum();
        r_sanity_check(d.has());
        return d->as_bool();
    } catch (const datum_exc_t &e) {
        rfail(e.get_type(), "%s", e.what());
        unreachable();
    }
}
double val_t::as_num() {
    try {
        counted_t<const datum_t> d = as_datum();
        r_sanity_check(d.has());
        return d->as_num();
    } catch (const datum_exc_t &e) {
        rfail(e.get_type(), "%s", e.what());
        unreachable();
    }
}
int64_t val_t::as_int() {
    try {
        counted_t<const datum_t> d = as_datum();
        r_sanity_check(d.has());
        return d->as_int();
    } catch (const datum_exc_t &e) {
        rfail(e.get_type(), "%s", e.what());
        unreachable();
    }
}
const std::string &val_t::as_str() {
    try {
        counted_t<const datum_t> d = as_datum();
        r_sanity_check(d.has());
        return d->as_str();
    } catch (const datum_exc_t &e) {
        rfail(e.get_type(), "%s", e.what());
        unreachable();
    }
}

void val_t::rcheck_literal_type(type_t::raw_type_t expected_raw_type) {
    rcheck_typed_target(
        this, type.raw_type == expected_raw_type,
        strprintf("Expected type %s but found %s:\n%s",
                  type_t(expected_raw_type).name(), type.name(), print().c_str()));
}

} //namespace ql<|MERGE_RESOLUTION|>--- conflicted
+++ resolved
@@ -591,17 +591,12 @@
     // We use a switch here so that people have to update it if they add another
     // shortcut.
     switch(shortcut) {
-<<<<<<< HEAD
     case CONSTANT_SHORTCUT:
         return func_t::new_constant_func(env, as_datum(), backtrace());
     case GET_FIELD_SHORTCUT:
         return func_t::new_get_field_func(env, as_datum(), backtrace());
-=======
-    case IDENTITY_SHORTCUT:
-        return func_t::new_identity_func(env, as_datum(), backtrace());
     case PLUCK_SHORTCUT:
         return func_t::new_pluck_func(env, as_datum(), backtrace());
->>>>>>> 5f487d0b
     case NO_SHORTCUT:
         // fallthru
     default: unreachable();
