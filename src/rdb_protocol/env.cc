--- conflicted
+++ resolved
@@ -140,13 +140,8 @@
              profile::trace_t *_trace)
     : evals_since_yield(0),
       global_optargs(std::move(optargs)),
-<<<<<<< HEAD
-      limits(from_optargs(ctx, _interruptor, global_optargs)),
+      limits(from_optargs(ctx, _interruptor, &global_optargs)),
       reql_version(reql_version_t::LATEST),
-=======
-      limits(from_optargs(ctx, _interruptor, &global_optargs)),
-      reql_version(cluster_version_t::LATEST_DISK),
->>>>>>> e06be399
       interruptor(_interruptor),
       trace(_trace),
       rdb_ctx(ctx),
