--- conflicted
+++ resolved
@@ -95,69 +95,6 @@
     backtrace_t backtrace;
 };
 
-<<<<<<< HEAD
-class stream_multiplexer_t {
-public:
-
-    stream_multiplexer_t() { }
-    explicit stream_multiplexer_t(boost::shared_ptr<json_stream_t> _stream)
-        : stream(_stream)
-    { }
-
-    typedef std::vector<boost::shared_ptr<scoped_cJSON_t> > cJSON_vector_t;
-
-    class stream_t : public json_stream_t {
-    public:
-        explicit stream_t(boost::shared_ptr<stream_multiplexer_t> _parent)
-            : parent(_parent), index(0)
-        {
-            rassert(parent->stream);
-        }
-
-        boost::shared_ptr<scoped_cJSON_t> next() {
-            while (index >= parent->data.size()) {
-                if (!parent->maybe_read_more()) {
-                    return boost::shared_ptr<scoped_cJSON_t>();
-                }
-            }
-
-            return parent->data[index++];
-        }
-
-        //TODO these methods are probably going to go away.. in actuality
-        //assigning streams to variables should just go away
-        void add_transformation(const rdb_protocol_details::transform_atom_t &) {
-            crash("notimplemented");
-        }
-
-        result_t apply_terminal(const rdb_protocol_details::terminal_t &) {
-            crash("notimplemented");
-        }
-    private:
-        boost::shared_ptr<stream_multiplexer_t> parent;
-        cJSON_vector_t::size_type index;
-    };
-
-private:
-    friend class stream_t;
-
-    bool maybe_read_more() {
-        if (boost::shared_ptr<scoped_cJSON_t> json = stream->next()) {
-            data.push_back(json);
-            return true;
-        } else {
-            return false;
-        }
-    }
-
-    //TODO this should probably not be a vector
-    boost::shared_ptr<json_stream_t> stream;
-
-    cJSON_vector_t data;
-};
-
-=======
->>>>>>> f4121a2b
 class union_stream_t : public json_stream_t {
 public:
     typedef std::list<boost::shared_ptr<json_stream_t> > stream_list_t;
