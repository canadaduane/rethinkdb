#ifndef RDB_PROTOCOL_STREAM_HPP_
#define RDB_PROTOCOL_STREAM_HPP_

#include <algorithm>
#include <list>
#include <string>
#include <vector>

#include "errors.hpp"
#include <boost/function.hpp>
#include <boost/shared_ptr.hpp>
#include <boost/variant/get.hpp>

<<<<<<< HEAD
=======
#include "clustering/administration/namespace_interface_repository.hpp"
>>>>>>> 4b97e65d
#include "rdb_protocol/exceptions.hpp"
#include "rdb_protocol/protocol.hpp"
#include "rdb_protocol/stream_cache.hpp"


namespace query_language {

class runtime_environment_t;

typedef std::list<boost::shared_ptr<scoped_cJSON_t> > json_list_t;
typedef rdb_protocol_t::rget_read_response_t::result_t result_t;

class json_stream_t {
public:
    virtual boost::shared_ptr<scoped_cJSON_t> next() = 0; //MAY THROW
    virtual void add_transformation(const rdb_protocol_details::transform_atom_t &) = 0;
    virtual result_t apply_terminal(const rdb_protocol_details::terminal_t &) = 0;

    virtual ~json_stream_t() { }
};

class in_memory_stream_t : public json_stream_t {
public:
    template <class iterator>
    in_memory_stream_t(const iterator &begin, const iterator &end, runtime_environment_t *_env)
        : started(false), raw_data(begin, end), env(_env)
    { }


    in_memory_stream_t(json_array_iterator_t it, runtime_environment_t *env);
    in_memory_stream_t(boost::shared_ptr<json_stream_t> stream, runtime_environment_t *env);

    template <class Ordering>
    void sort(const Ordering &o) {
        guarantee(!started);
        data.sort(o);
    }


    boost::shared_ptr<scoped_cJSON_t> next();
    void add_transformation(const rdb_protocol_details::transform_atom_t &t);
    result_t apply_terminal(const rdb_protocol_details::terminal_t &t);
private:
    bool started; //We just use this to make sure people don't consume some of the list and then apply a transformation.
    rdb_protocol_details::transform_t transform;

    json_list_t raw_data;
    json_list_t data;
    runtime_environment_t *env;
};

class batched_rget_stream_t : public json_stream_t {
public:
    batched_rget_stream_t(const namespace_repo_t<rdb_protocol_t>::access_t &_ns_access, 
                          signal_t *_interruptor, key_range_t _range, 
                          int _batch_size, backtrace_t _backtrace);

    boost::shared_ptr<scoped_cJSON_t> next();

    void add_transformation(const rdb_protocol_details::transform_atom_t &t);

    result_t apply_terminal(const rdb_protocol_details::terminal_t &t);

private:
    void read_more();

    rdb_protocol_details::transform_t transform;
    namespace_repo_t<rdb_protocol_t>::access_t ns_access;
    signal_t *interruptor;
    key_range_t range;
    int batch_size;

    json_list_t data;
    int index;
    bool finished, started;

    backtrace_t backtrace;
};

class stream_multiplexer_t {
public:

    stream_multiplexer_t() { }
    explicit stream_multiplexer_t(boost::shared_ptr<json_stream_t> _stream)
        : stream(_stream)
    { }

    typedef std::vector<boost::shared_ptr<scoped_cJSON_t> > cJSON_vector_t;

    class stream_t : public json_stream_t {
    public:
        explicit stream_t(boost::shared_ptr<stream_multiplexer_t> _parent)
            : parent(_parent), index(0)
        {
            rassert(parent->stream);
        }

        boost::shared_ptr<scoped_cJSON_t> next() {
            while (index >= parent->data.size()) {
                if (!parent->maybe_read_more()) {
                    return boost::shared_ptr<scoped_cJSON_t>();
                }
            }

            return parent->data[index++];
        }

        //TODO these methods are probably going to go away.. in actuality
        //assigning streams to variables should just go away
        void add_transformation(const rdb_protocol_details::transform_atom_t &) {
            crash("notimplemented");
        }

        result_t apply_terminal(const rdb_protocol_details::terminal_t &) {
            crash("notimplemented");
        }
    private:
        boost::shared_ptr<stream_multiplexer_t> parent;
        cJSON_vector_t::size_type index;
    };

private:
    friend class stream_t;

    bool maybe_read_more() {
        if (boost::shared_ptr<scoped_cJSON_t> json = stream->next()) {
            data.push_back(json);
            return true;
        } else {
            return false;
        }
    }

    //TODO this should probably not be a vector
    boost::shared_ptr<json_stream_t> stream;

    cJSON_vector_t data;
};

class union_stream_t : public json_stream_t {
public:
    typedef std::list<boost::shared_ptr<json_stream_t> > stream_list_t;

    explicit union_stream_t(const stream_list_t &_streams);

    boost::shared_ptr<scoped_cJSON_t> next();

    void add_transformation(const rdb_protocol_details::transform_atom_t &);

    result_t apply_terminal(const rdb_protocol_details::terminal_t &);

private:
    stream_list_t streams;
    stream_list_t::iterator hd;
};

template <class P>
class filter_stream_t : public json_stream_t {
public:
    typedef boost::function<bool(boost::shared_ptr<scoped_cJSON_t>)> predicate;
    filter_stream_t(boost::shared_ptr<json_stream_t> _stream, const P &_p)
        : stream(_stream), p(_p)
    { }

    boost::shared_ptr<scoped_cJSON_t> next() {
        while (boost::shared_ptr<scoped_cJSON_t> json = stream->next()) {
            if (p(json)) {
                return json;
            }
        }
        return boost::shared_ptr<scoped_cJSON_t>();
    }

private:
    boost::shared_ptr<json_stream_t> stream;
    P p;
};

template <class F>
class mapping_stream_t : public json_stream_t {
public:
    mapping_stream_t(boost::shared_ptr<json_stream_t> _stream, const F &_f)
        : stream(_stream), f(_f)
    { }

    boost::shared_ptr<scoped_cJSON_t> next() {
        if (boost::shared_ptr<scoped_cJSON_t> json = stream->next()) {
            return f(json);
        } else {
            return json;
        }
    }

private:
    boost::shared_ptr<json_stream_t> stream;
    F f;
};

template <class F>
class concat_mapping_stream_t : public  json_stream_t {
public:
    concat_mapping_stream_t(boost::shared_ptr<json_stream_t> _stream, const F &_f)
        : stream(_stream), f(_f)
    {
        f = _f;
        if (boost::shared_ptr<scoped_cJSON_t> json = stream->next()) {
            substream = f(json);
        }
    }

    boost::shared_ptr<scoped_cJSON_t> next() {
        boost::shared_ptr<scoped_cJSON_t> res;

        while (!res) {
            if (!substream) {
                return res;
            } else if ((res = substream->next())) {
                continue;
            } else if (boost::shared_ptr<scoped_cJSON_t> json = stream->next()) {
                substream = f(json);
            } else {
                substream.reset();
            }
        }

        return res;
    }

private:
    boost::shared_ptr<json_stream_t> stream, substream;
    F f;
};

class slice_stream_t : public json_stream_t {
public:
    slice_stream_t(boost::shared_ptr<json_stream_t> _stream, int _start, bool _unbounded, int _stop)
        : stream(_stream), start(_start), unbounded(_unbounded), stop(_stop)
    {
        guarantee(start >= 0);
        guarantee(stop >= 0);
        guarantee(unbounded || stop >= start);
        stop -= start;
    }

    boost::shared_ptr<scoped_cJSON_t> next() {
        while (start) {
            start--;
            stream->next();
        }
        if (unbounded || stop != 0) {
            stop--;
            return stream->next();
        }
        return boost::shared_ptr<scoped_cJSON_t>();
    }

    void add_transformation(const rdb_protocol_details::transform_atom_t &t) {
        stream->add_transformation(t);
    }

    result_t apply_terminal(const rdb_protocol_details::terminal_t &) {
        crash("not implemented");
    }

private:
    boost::shared_ptr<json_stream_t> stream;
    int start;
    bool unbounded;
    int stop;
};

class skip_stream_t : public json_stream_t {
public:
    skip_stream_t(boost::shared_ptr<json_stream_t> _stream, int _offset)
        : stream(_stream), offset(_offset)
    {
        guarantee(offset >= 0);
    }

    boost::shared_ptr<scoped_cJSON_t> next() {
        return stream->next();
    }

    void add_transformation(const rdb_protocol_details::transform_atom_t &t) {
        stream->add_transformation(t);
    }

    result_t apply_terminal(const rdb_protocol_details::terminal_t &) {
        crash("not implemented");
    }

private:
    boost::shared_ptr<json_stream_t> stream;
    int offset;
};

class range_stream_t : public json_stream_t {
public:
    range_stream_t(boost::shared_ptr<json_stream_t> _stream, const key_range_t &_range, const std::string &_attrname)
        : stream(_stream), range(_range), attrname(_attrname)
    { }

    boost::shared_ptr<scoped_cJSON_t> next() {
        // TODO: error handling
        // TODO reevaluate this when we better understand what we're doing for ordering
        while (boost::shared_ptr<scoped_cJSON_t> json = stream->next()) {
            if (json->type() != cJSON_Object) {
                continue;
            }
            cJSON* val = json->GetObjectItem(attrname.c_str());
            if (val && range.contains_key(store_key_t(cJSON_print_std_string(val)))) {
                return json;
            }
        }
        return boost::shared_ptr<scoped_cJSON_t>();
    }

    void add_transformation(const rdb_protocol_details::transform_atom_t &t) {
        stream->add_transformation(t);
    }

    result_t apply_terminal(const rdb_protocol_details::terminal_t &) {
        crash("not implemented");
    }

private:
    boost::shared_ptr<json_stream_t> stream;
    key_range_t range;
    std::string attrname;
};


} //namespace query_language

#endif  // RDB_PROTOCOL_STREAM_HPP_<|MERGE_RESOLUTION|>--- conflicted
+++ resolved
@@ -11,10 +11,7 @@
 #include <boost/shared_ptr.hpp>
 #include <boost/variant/get.hpp>
 
-<<<<<<< HEAD
-=======
 #include "clustering/administration/namespace_interface_repository.hpp"
->>>>>>> 4b97e65d
 #include "rdb_protocol/exceptions.hpp"
 #include "rdb_protocol/protocol.hpp"
 #include "rdb_protocol/stream_cache.hpp"
@@ -29,11 +26,15 @@
 
 class json_stream_t {
 public:
+    json_stream_t() { }
     virtual boost::shared_ptr<scoped_cJSON_t> next() = 0; //MAY THROW
     virtual void add_transformation(const rdb_protocol_details::transform_atom_t &) = 0;
     virtual result_t apply_terminal(const rdb_protocol_details::terminal_t &) = 0;
 
     virtual ~json_stream_t() { }
+
+private:
+    DISABLE_COPYING(json_stream_t);
 };
 
 class in_memory_stream_t : public json_stream_t {
