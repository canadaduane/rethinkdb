--- conflicted
+++ resolved
@@ -71,20 +71,16 @@
 
     msg_list_t msg_list;
 
-<<<<<<< HEAD
     pthread_spin_lock(&parent->incoming_messages_lock);
     // Pull the messages
     //msg_list.append_and_clear(parent->thread_pool->threads[parent->current_thread]->message_hub);
     msg_list.append_and_clear(&parent->incoming_messages);
     pthread_spin_unlock(&parent->incoming_messages_lock);
 
-=======
 #ifndef NDEBUG
     start_watchdog(); // Initialize watchdog before handling messages
 #endif
 
-    int count = 0;
->>>>>>> aeeb44aa
     while (linux_thread_message_t *m = msg_list.head()) {
         msg_list.remove(m);
         m->on_thread_switch();
