#include <set>
#include <string>
#include <fstream>
#include <streambuf>

#include "http/file_app.hpp"
#include "logger.hpp"
#include "stl_utils.hpp"

file_http_app_t::file_http_app_t(std::set<std::string> _whitelist, std::string _asset_dir) 
    : whitelist(_whitelist), asset_dir(_asset_dir)
{ }

http_res_t file_http_app_t::handle(const http_req_t &req) {
    if (req.method != GET) {
        /* Method not allowed. */
        return http_res_t(405);
    }
<<<<<<< HEAD
    if (req.resource != "/" && req.resource != "" && !std_contains(whitelist, req.resource)) {
        logINF("Someone asked for the nonwhitelisted file %s, if this should be accessible add it to the whitelist.\n", req.resource.c_str());
=======
    std::string resource(req.resource.as_string());
    if (resource != "/" && resource != "" && !std_contains(whitelist, resource)) {
        logINF("Someone asked for the nonwhitelisted file %s, if this should be accessible add it to the whitelist.\n", resource.c_str());
>>>>>>> 58482414
        return http_res_t(403);
    }

    http_res_t res;
    std::string filename;

<<<<<<< HEAD
    if (req.resource == "/" || req.resource == "") {
        filename = "/index.html";
    } else {
        filename = req.resource;
    }

=======
    if (resource == "/" || resource == "") {
        filename = "/index.html";
    } else {
        filename = resource;
    }

    // FIXME: make sure that we won't walk out of our sandbox! Check symbolic links, etc.
>>>>>>> 58482414
    std::ifstream f((asset_dir + filename).c_str());
    
    if (f.fail()) {
        logINF("File %s was requested and is on the whitelist but we didn't find it in the directory.\n", (asset_dir + resource).c_str());
        return http_res_t(404);
    }

    f.seekg(0, std::ios::end);   
    
    if (f.fail()) {
        goto INTERNAL_ERROR;
    }

    res.body.reserve(f.tellg());

    if (f.fail()) {
        goto INTERNAL_ERROR;
    }

    f.seekg(0, std::ios::beg);

    if (f.fail()) {
        goto INTERNAL_ERROR;
    }

    res.body.assign((std::istreambuf_iterator<char>(f)),
                     std::istreambuf_iterator<char>());

    res.code = 200;

    return res;

INTERNAL_ERROR:
    return http_res_t(500);
}
<|MERGE_RESOLUTION|>--- conflicted
+++ resolved
@@ -16,28 +16,15 @@
         /* Method not allowed. */
         return http_res_t(405);
     }
-<<<<<<< HEAD
-    if (req.resource != "/" && req.resource != "" && !std_contains(whitelist, req.resource)) {
-        logINF("Someone asked for the nonwhitelisted file %s, if this should be accessible add it to the whitelist.\n", req.resource.c_str());
-=======
     std::string resource(req.resource.as_string());
     if (resource != "/" && resource != "" && !std_contains(whitelist, resource)) {
         logINF("Someone asked for the nonwhitelisted file %s, if this should be accessible add it to the whitelist.\n", resource.c_str());
->>>>>>> 58482414
         return http_res_t(403);
     }
 
     http_res_t res;
     std::string filename;
 
-<<<<<<< HEAD
-    if (req.resource == "/" || req.resource == "") {
-        filename = "/index.html";
-    } else {
-        filename = req.resource;
-    }
-
-=======
     if (resource == "/" || resource == "") {
         filename = "/index.html";
     } else {
@@ -45,7 +32,6 @@
     }
 
     // FIXME: make sure that we won't walk out of our sandbox! Check symbolic links, etc.
->>>>>>> 58482414
     std::ifstream f((asset_dir + filename).c_str());
     
     if (f.fail()) {
