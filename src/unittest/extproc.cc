--- conflicted
+++ resolved
@@ -53,11 +53,7 @@
         int res = fib(n_);
         write_message_t msg;
         msg << res;
-<<<<<<< HEAD
-        const int write_res = send_write_message(control, &msg);
-=======
         const int write_res = send_write_message(&control->unix_socket, &msg);
->>>>>>> 29733d13
         guarantee(0 == write_res);
     }
 };
@@ -71,20 +67,12 @@
     collatz_job_t() {}
     explicit collatz_job_t(int n) : n_(n) {}
 
-<<<<<<< HEAD
-    void run_job(control_t *control, UNUSED void *extra) {
-=======
     void run_job(extproc::job_control_t *control, UNUSED void *extra) {
->>>>>>> 29733d13
         for (;;) {
             // Send current value.
             write_message_t msg;
             msg << n_;
-<<<<<<< HEAD
-            const int write_res = send_write_message(control, &msg);
-=======
             const int write_res = send_write_message(&control->unix_socket, &msg);
->>>>>>> 29733d13
             guarantee(0 == write_res);
 
             // We're done once we hit 1.
@@ -94,11 +82,7 @@
 
             // Wait for signal to proceed.
             char c;
-<<<<<<< HEAD
-            const int64_t read_res = force_read(control, &c, 1);
-=======
             const int64_t read_res = force_read(&control->unix_socket, &c, 1);
->>>>>>> 29733d13
             guarantee(1 == read_res);
 
             n_ = collatz(n_);
@@ -123,11 +107,7 @@
         // Loops accepting jobs until we tell it to quit.
         for (;;) {
             bool quit;
-<<<<<<< HEAD
-            const archive_result_t res = deserialize(control, &quit);
-=======
             const archive_result_t res = deserialize(&control->unix_socket, &quit);
->>>>>>> 29733d13
             guarantee(res == ARCHIVE_SUCCESS);
             if (quit) {
                 break;
@@ -137,11 +117,7 @@
         }
 
         // Sends signal that it has quit.
-<<<<<<< HEAD
-        const int64_t write_res = control->write("done", 4);
-=======
         const int64_t write_res = control->unix_socket.write("done", 4);
->>>>>>> 29733d13
         guarantee(4 == write_res);
     }
 };
