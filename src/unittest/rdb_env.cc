// Copyright 2010-2013 RethinkDB, all rights reserved.
#include "unittest/rdb_env.hpp"

#include "rdb_protocol/func.hpp"

namespace unittest {

mock_namespace_repo_t::mock_namespace_repo_t() : env(NULL) { }
mock_namespace_repo_t::~mock_namespace_repo_t() {
    while (!cache.empty()) {
        delete cache.begin()->second;
        cache.erase(cache.begin());
    }
}

void mock_namespace_repo_t::set_env(ql::env_t *_env) {
    env = _env;
}

ql::env_t *mock_namespace_repo_t::get_env() {
    return env;
}

mock_namespace_interface_t *mock_namespace_repo_t::get_ns_if(const namespace_id_t &ns_id) {
    get_cache_entry(ns_id); // This will create it if it doesn't already exist
    if (cache.find(ns_id) != cache.end()) {
        return &cache[ns_id]->mock_ns_if;
    }
    return NULL;
}

mock_namespace_repo_t::namespace_cache_entry_t *mock_namespace_repo_t::get_cache_entry(const namespace_id_t &ns_id) {
    if (cache.find(ns_id) == cache.end()) {
        mock_namespace_cache_entry_t *entry = new mock_namespace_cache_entry_t(this);
        entry->entry.namespace_if.pulse(&entry->mock_ns_if);
        entry->entry.ref_count = 0;
        entry->entry.pulse_when_ref_count_becomes_zero = NULL;
        entry->entry.pulse_when_ref_count_becomes_nonzero = NULL;
        cache.insert(std::make_pair(ns_id, entry));
    }
    return &cache[ns_id]->entry;
}


mock_namespace_interface_t::mock_namespace_interface_t(mock_namespace_repo_t *_parent) :
    parent(_parent) {
    ready_cond.pulse();
}

mock_namespace_interface_t::~mock_namespace_interface_t() {
    while (!data.empty()) {
        delete data.begin()->second;
        data.erase(data.begin());
    }
}

void mock_namespace_interface_t::read(const read_t &query,
                                      read_response_t *response,
                                      UNUSED order_token_t tok,
                                      signal_t *interruptor) THROWS_ONLY(interrupted_exc_t, cannot_perform_query_exc_t) {
    read_outdated(query, response, interruptor);
}

void mock_namespace_interface_t::read_outdated(const read_t &query,
                                               read_response_t *response,
                                               signal_t *interruptor) THROWS_ONLY(interrupted_exc_t, cannot_perform_query_exc_t) {
    if (interruptor->is_pulsed()) {
        throw interrupted_exc_t();
    }
    read_visitor_t v(&data, response);
    boost::apply_visitor(v, query.read);
}

void mock_namespace_interface_t::write(const write_t &query,
                                       write_response_t *response,
                                       UNUSED order_token_t tok,
                                       signal_t *interruptor) THROWS_ONLY(interrupted_exc_t, cannot_perform_query_exc_t) {
    if (interruptor->is_pulsed()) {
        throw interrupted_exc_t();
    }
    write_visitor_t v(&data, parent->get_env(), response);
    boost::apply_visitor(v, query.write);
}

std::map<store_key_t, scoped_cJSON_t *> *mock_namespace_interface_t::get_data() {
    return &data;
}

std::set<region_t> mock_namespace_interface_t::get_sharding_scheme()
    THROWS_ONLY(cannot_perform_query_exc_t) {
    std::set<region_t> s;
    s.insert(region_t::universe());
    return s;
}

void mock_namespace_interface_t::read_visitor_t::operator()(const point_read_t &get) {
    response->response = point_read_response_t();
    point_read_response_t &res = boost::get<point_read_response_t>(response->response);

    if (data->find(get.key) != data->end()) {
        res.data = make_counted<ql::datum_t>(scoped_cJSON_t(data->at(get.key)->DeepCopy()));
    } else {
        res.data = make_counted<ql::datum_t>(ql::datum_t::R_NULL);
    }
}

void NORETURN mock_namespace_interface_t::read_visitor_t::operator()(const changefeed_subscribe_t &) {
    throw cannot_perform_query_exc_t("unimplemented");
}

void NORETURN mock_namespace_interface_t::read_visitor_t::operator()(const changefeed_stamp_t &) {
    throw cannot_perform_query_exc_t("unimplemented");
}

void NORETURN mock_namespace_interface_t::read_visitor_t::operator()(UNUSED const rget_read_t &rget) {
    throw cannot_perform_query_exc_t("unimplemented");
}

void NORETURN mock_namespace_interface_t::read_visitor_t::operator()(UNUSED const distribution_read_t &dg) {
    throw cannot_perform_query_exc_t("unimplemented");
}

void NORETURN mock_namespace_interface_t::read_visitor_t::operator()(UNUSED const sindex_list_t &sinner) {
    throw cannot_perform_query_exc_t("unimplemented");
}

void NORETURN mock_namespace_interface_t::read_visitor_t::operator()(UNUSED const sindex_status_t &ss) {
    throw cannot_perform_query_exc_t("unimplemented");
}

mock_namespace_interface_t::read_visitor_t::read_visitor_t(std::map<store_key_t, scoped_cJSON_t *> *_data,
                                                           read_response_t *_response) :
    data(_data), response(_response) {
    // Do nothing
}

void mock_namespace_interface_t::write_visitor_t::operator()(
    const batched_replace_t &r) {
    counted_t<const ql::datum_t> stats(new ql::datum_t(ql::datum_t::R_OBJECT));
    for (auto it = r.keys.begin(); it != r.keys.end(); ++it) {
        ql::datum_ptr_t resp(ql::datum_t::R_OBJECT);
        counted_t<const ql::datum_t> old_val;
        if (data->find(*it) != data->end()) {
            old_val = make_counted<ql::datum_t>(data->at(*it)->get());
        } else {
            old_val = make_counted<ql::datum_t>(ql::datum_t::R_NULL);
        }

        counted_t<const ql::datum_t> new_val
            = r.f.compile_wire_func()->call(env, old_val)->as_datum();
        data->erase(*it);

        bool err;
        if (new_val->get_type() == ql::datum_t::R_OBJECT) {
            data->insert(std::make_pair(*it, new scoped_cJSON_t(new_val->as_json())));
            if (old_val->get_type() == ql::datum_t::R_NULL) {
                err = resp.add("inserted", make_counted<const ql::datum_t>(1.0));
            } else {
                if (*old_val == *new_val) {
                    err = resp.add("unchanged", make_counted<const ql::datum_t>(1.0));
                } else {
                    err = resp.add("replaced", make_counted<const ql::datum_t>(1.0));
                }
            }
        } else if (new_val->get_type() == ql::datum_t::R_NULL) {
            if (old_val->get_type() == ql::datum_t::R_NULL) {
                err = resp.add("skipped", make_counted<const ql::datum_t>(1.0));
            } else {
                err = resp.add("deleted", make_counted<const ql::datum_t>(1.0));
            }
        } else {
            throw cannot_perform_query_exc_t(
                "value being inserted is neither an object nor an empty value");
        }
        guarantee(!err);
        stats = stats->merge(resp.to_counted(), ql::stats_merge);
    }
    response->response = stats;
}

void mock_namespace_interface_t::write_visitor_t::operator()(
    const batched_insert_t &bi) {
    counted_t<const ql::datum_t> stats(new ql::datum_t(ql::datum_t::R_OBJECT));
    for (auto it = bi.inserts.begin(); it != bi.inserts.end(); ++it) {
        store_key_t key((*it)->get(bi.pkey)->print_primary());
        ql::datum_ptr_t resp(ql::datum_t::R_OBJECT);
        counted_t<const ql::datum_t> old_val;
        if (data->find(key) != data->end()) {
            old_val = make_counted<ql::datum_t>(data->at(key)->get());
        } else {
            old_val = make_counted<ql::datum_t>(ql::datum_t::R_NULL);
        }

        counted_t<const ql::datum_t> new_val = *it;
        data->erase(key);

        bool err;
        if (new_val->get_type() == ql::datum_t::R_OBJECT) {
            data->insert(std::make_pair(key, new scoped_cJSON_t(new_val->as_json())));
            if (old_val->get_type() == ql::datum_t::R_NULL) {
                err = resp.add("inserted", make_counted<const ql::datum_t>(1.0));
            } else {
                if (*old_val == *new_val) {
                    err = resp.add("unchanged", make_counted<const ql::datum_t>(1.0));
                } else {
                    err = resp.add("replaced", make_counted<const ql::datum_t>(1.0));
                }
            }
        } else if (new_val->get_type() == ql::datum_t::R_NULL) {
            if (old_val->get_type() == ql::datum_t::R_NULL) {
                err = resp.add("skipped", make_counted<const ql::datum_t>(1.0));
            } else {
                err = resp.add("deleted", make_counted<const ql::datum_t>(1.0));
            }
        } else {
            throw cannot_perform_query_exc_t(
                "value being inserted is neither an object nor an empty value");
        }
        guarantee(!err);
        stats = stats->merge(resp.to_counted(), ql::stats_merge);
    }
    response->response = stats;
}

void NORETURN mock_namespace_interface_t::write_visitor_t::operator()(const point_write_t &) {
    throw cannot_perform_query_exc_t("unimplemented");
}

void NORETURN mock_namespace_interface_t::write_visitor_t::operator()(const point_delete_t &) {
    throw cannot_perform_query_exc_t("unimplemented");
}

void NORETURN mock_namespace_interface_t::write_visitor_t::operator()(const sindex_create_t &) {
    throw cannot_perform_query_exc_t("unimplemented");
}

void NORETURN mock_namespace_interface_t::write_visitor_t::operator()(const sindex_drop_t &) {
    throw cannot_perform_query_exc_t("unimplemented");
}

void NORETURN mock_namespace_interface_t::write_visitor_t::operator()(const sync_t &) {
    throw cannot_perform_query_exc_t("unimplemented");
}

mock_namespace_interface_t::write_visitor_t::write_visitor_t(std::map<store_key_t, scoped_cJSON_t*> *_data,
                                                             ql::env_t *_env,
                                                             write_response_t *_response) :
    data(_data), env(_env), response(_response) {
    // Do nothing
}

test_rdb_env_t::test_rdb_env_t() :
    machine_id(generate_uuid()) // Not like we actually care
{
    machine_semilattice_metadata_t machine;
    name_string_t machine_name;
    if (!machine_name.assign_value("test_machine")) throw invalid_name_exc_t("test_machine");
    machine.name = vclock_t<name_string_t>(machine_name, machine_id);
    machine.datacenter = vclock_t<datacenter_id_t>(nil_uuid());
    metadata.machines.machines.insert(std::make_pair(generate_uuid(), make_deletable(machine)));
}

test_rdb_env_t::~test_rdb_env_t() {
    // Clean up initial datas (if there was no instance constructed, this may happen
    for (auto it = initial_datas.begin(); it != initial_datas.end(); ++it) {
        delete it->second;
    }
}

namespace_id_t test_rdb_env_t::add_table(const std::string &table_name,
                                         const uuid_u &db_id,
                                         const std::string &primary_key,
                                         const std::set<std::map<std::string, std::string> > &initial_data) {
    name_string_t table_name_string;
    cow_ptr_t<namespaces_semilattice_metadata_t>::change_t change(&metadata.rdb_namespaces);
    if (!table_name_string.assign_value(table_name)) throw invalid_name_exc_t(table_name);
    namespace_id_t namespace_id = generate_uuid();
    *change.get()->namespaces[namespace_id].get_mutable() =
        new_namespace(machine_id,
                      db_id,
                      nil_uuid(),
                      table_name_string,
                      primary_key);

    // Set up initial data
    std::map<store_key_t, scoped_cJSON_t*> *data = new std::map<store_key_t, scoped_cJSON_t*>();

    for (auto it = initial_data.begin(); it != initial_data.end(); ++it) {
        guarantee(it->find(primary_key) != it->end());
        store_key_t key("S" + it->at(primary_key));
        scoped_cJSON_t *item = new scoped_cJSON_t(cJSON_CreateObject());

        for (auto jt = it->begin(); jt != it->end(); ++jt) {
            cJSON* strvalue = cJSON_CreateString(jt->second.c_str());
            item->AddItemToObject(jt->first.c_str(), strvalue);
        }
        data->insert(std::make_pair(key, item));
    }

    initial_datas.insert(std::make_pair(namespace_id, data));

    return namespace_id;
}

database_id_t test_rdb_env_t::add_database(const std::string &db_name) {
    name_string_t db_name_string;
    database_semilattice_metadata_t db;
    if (!db_name_string.assign_value(db_name)) throw invalid_name_exc_t(db_name);
    db.name = vclock_t<name_string_t>(db_name_string, machine_id);
    database_id_t database_id = generate_uuid();
    metadata.databases.databases.insert(std::make_pair(database_id,
                                                       make_deletable(db)));
    return database_id;
}

void test_rdb_env_t::make_env(scoped_ptr_t<instance_t> *instance_out) {
    instance_out->init(new instance_t(this));
}

test_rdb_env_t::instance_t::instance_t(test_rdb_env_t *test_env) :
    dummy_semilattice_controller(test_env->metadata),
    namespaces_metadata(new semilattice_watchable_t<cow_ptr_t<namespaces_semilattice_metadata_t> >(metadata_field(&cluster_semilattice_metadata_t::rdb_namespaces, dummy_semilattice_controller.get_view()))),
    databases_metadata(new semilattice_watchable_t<databases_semilattice_metadata_t>(metadata_field(&cluster_semilattice_metadata_t::databases, dummy_semilattice_controller.get_view()))),
    extproc_pool(2),
    test_cluster(0),
    rdb_ns_repo()
{
    env.init(new ql::env_t(&extproc_pool,
<<<<<<< HEAD
                           NULL,
=======
                           std::string(),
>>>>>>> 46d295a0
                           &rdb_ns_repo,
                           namespaces_metadata,
                           databases_metadata,
                           dummy_semilattice_controller.get_view(),
                           NULL,
                           &interruptor,
                           test_env->machine_id,
                           ql::protob_t<Query>()));
    rdb_ns_repo.set_env(env.get());

    // Set up any initial datas
    for (auto it = test_env->initial_datas.begin(); it != test_env->initial_datas.end(); ++it) {
        std::map<store_key_t, scoped_cJSON_t*> *data = get_data(it->first);
        data->swap(*it->second);
        delete it->second;
    }
    test_env->initial_datas.clear();
}

ql::env_t *test_rdb_env_t::instance_t::get() {
    return env.get();
}

std::map<store_key_t, scoped_cJSON_t*>* test_rdb_env_t::instance_t::get_data(const namespace_id_t &ns_id) {
    mock_namespace_interface_t *ns_if = rdb_ns_repo.get_ns_if(ns_id);
    guarantee(ns_if != NULL);
    return ns_if->get_data();
}

void test_rdb_env_t::instance_t::interrupt() {
    interruptor.pulse();
}

}
<|MERGE_RESOLUTION|>--- conflicted
+++ resolved
@@ -326,11 +326,8 @@
     rdb_ns_repo()
 {
     env.init(new ql::env_t(&extproc_pool,
-<<<<<<< HEAD
                            NULL,
-=======
                            std::string(),
->>>>>>> 46d295a0
                            &rdb_ns_repo,
                            namespaces_metadata,
                            databases_metadata,
