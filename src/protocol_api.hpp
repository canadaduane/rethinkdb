// Copyright 2010-2014 RethinkDB, all rights reserved.
#ifndef PROTOCOL_API_HPP_
#define PROTOCOL_API_HPP_

#include <algorithm>
#include <set>
#include <string>
#include <utility>
#include <vector>

#include "buffer_cache/types.hpp"
#include "concurrency/fifo_checker.hpp"
#include "concurrency/fifo_enforcer.hpp"
#include "concurrency/rwi_lock.hpp"
#include "concurrency/signal.hpp"
#include "containers/archive/stl_types.hpp"
#include "containers/binary_blob.hpp"
#include "containers/scoped.hpp"
#include "containers/object_buffer.hpp"
#include "rpc/serialize_macros.hpp"
#include "timestamps.hpp"

class traversal_progress_combiner_t;

/* This file describes the relationship between the protocol-specific logic for
each protocol and the protocol-agnostic logic that routes queries for all the
protocols. Each protocol defines a `protocol_t` struct that acts as a
"container" to hold all the types for that protocol. The protocol-agnostic logic
will be templatized on a `protocol_t`. `protocol_t` itself is never
instantiated. For a description of what `protocol_t` must be like, see
`rethinkdb/docs_internal/protocol_api_notes.hpp`. */

class cannot_perform_query_exc_t : public std::exception {
public:
    explicit cannot_perform_query_exc_t(const std::string &s) : message(s) { }
    ~cannot_perform_query_exc_t() throw () { }
    const char *what() const throw () {
        return message.c_str();
    }
private:
    std::string message;
};

/* `namespace_interface_t` is the interface that the protocol-agnostic database
logic for query routing exposes to the protocol-specific query parser. */

template<class protocol_t>
class namespace_interface_t {
public:
    virtual void read(const typename protocol_t::read_t &, typename protocol_t::read_response_t *response, order_token_t tok, signal_t *interruptor) THROWS_ONLY(interrupted_exc_t, cannot_perform_query_exc_t) = 0;
    virtual void read_outdated(const typename protocol_t::read_t &, typename protocol_t::read_response_t *response, signal_t *interruptor) THROWS_ONLY(interrupted_exc_t, cannot_perform_query_exc_t) = 0;
    virtual void write(const typename protocol_t::write_t &, typename protocol_t::write_response_t *response, order_token_t tok, signal_t *interruptor) THROWS_ONLY(interrupted_exc_t, cannot_perform_query_exc_t) = 0;

    /* These calls are for the sole purpose of optimizing queries; don't rely
    on them for correctness. They should not block. */
    virtual std::set<typename protocol_t::region_t> get_sharding_scheme() THROWS_ONLY(cannot_perform_query_exc_t) {
        /* Valid default implementation */
        std::set<typename protocol_t::region_t> s;
        s.insert(protocol_t::region_t::universe());
        return s;
    }

    virtual signal_t *get_initial_ready_signal() { return NULL; }

protected:
    virtual ~namespace_interface_t() { }
};

/* Regions contained in region_map_t must never intersect. */
template<class protocol_t, class value_t>
class region_map_t {
private:
    typedef std::pair<typename protocol_t::region_t, value_t> internal_pair_t;
    typedef std::vector<internal_pair_t> internal_vec_t;
public:
    typedef typename internal_vec_t::const_iterator const_iterator;
    typedef typename internal_vec_t::iterator iterator;

    /* I got the ypedefs like a std::map. */
    typedef typename protocol_t::region_t key_type;
    typedef value_t mapped_type;

    region_map_t() THROWS_NOTHING {
        regions_and_values.push_back(internal_pair_t(protocol_t::region_t::universe(), value_t()));
    }

    explicit region_map_t(typename protocol_t::region_t r, value_t v = value_t()) THROWS_NOTHING {
        regions_and_values.push_back(internal_pair_t(r, v));
    }

    template <class input_iterator_t>
    region_map_t(const input_iterator_t &_begin, const input_iterator_t &_end)
        : regions_and_values(_begin, _end)
    {
        DEBUG_ONLY(get_domain());
    }

public:
    typename protocol_t::region_t get_domain() const THROWS_NOTHING {
        std::vector<typename protocol_t::region_t> regions;
        for (const_iterator it = begin(); it != end(); ++it) {
            regions.push_back(it->first);
        }
        typename protocol_t::region_t join;
        region_join_result_t join_result = region_join(regions, &join);
        guarantee(join_result == REGION_JOIN_OK);
        return join;
    }

    const_iterator begin() const {
        return regions_and_values.begin();
    }

    const_iterator end() const {
        return regions_and_values.end();
    }

    iterator begin() {
        return regions_and_values.begin();
    }

    iterator end() {
        return regions_and_values.end();
    }

    MUST_USE region_map_t mask(typename protocol_t::region_t region) const {
        internal_vec_t masked_pairs;
        for (size_t i = 0; i < regions_and_values.size(); ++i) {
            typename protocol_t::region_t ixn = region_intersection(regions_and_values[i].first, region);
            if (!region_is_empty(ixn)) {
                masked_pairs.push_back(internal_pair_t(ixn, regions_and_values[i].second));
            }
        }
        return region_map_t(masked_pairs.begin(), masked_pairs.end());
    }

    // Important: 'update' assumes that new_values regions do not intersect
    void update(const region_map_t& new_values) {
        rassert(region_is_superset(get_domain(), new_values.get_domain()), "Update cannot expand the domain of a region_map.");
        std::vector<typename protocol_t::region_t> overlay_regions;
        for (const_iterator i = new_values.begin(); i != new_values.end(); ++i) {
            overlay_regions.push_back(i->first);
        }

        internal_vec_t updated_pairs;
        for (const_iterator i = begin(); i != end(); ++i) {
            typename protocol_t::region_t old = i->first;
            std::vector<typename protocol_t::region_t> old_subregions = region_subtract_many(old, overlay_regions);

            // Insert the unchanged parts of the old region into updated_pairs with the old value
            for (typename std::vector<typename protocol_t::region_t>::const_iterator j = old_subregions.begin(); j != old_subregions.end(); ++j) {
                updated_pairs.push_back(internal_pair_t(*j, i->second));
            }
        }
        std::copy(new_values.begin(), new_values.end(), std::back_inserter(updated_pairs));

        regions_and_values = updated_pairs;
    }

    void set(const typename protocol_t::region_t &r, const value_t &v) {
        update(region_map_t(r, v));
    }

    size_t size() const {
        return regions_and_values.size();
    }

    // A region map now has an order!  And it's indexable!  The order is
    // guaranteed to stay the same as long as you don't modify the map.
    // Hopefully this horribleness is only temporary.
    const std::pair<typename protocol_t::region_t, value_t> &get_nth(size_t n) const {
        return regions_and_values[n];
    }

private:
    internal_vec_t regions_and_values;
    RDB_MAKE_ME_SERIALIZABLE_1(regions_and_values);
};

template <class P, class V>
void debug_print(printf_buffer_t *buf, const region_map_t<P, V> &map) {
    buf->appendf("rmap{");
    for (typename region_map_t<P, V>::const_iterator it = map.begin(); it != map.end(); ++it) {
        if (it != map.begin()) {
            buf->appendf(", ");
        }
        debug_print(buf, it->first);
        buf->appendf(" => ");
        debug_print(buf, it->second);
    }
    buf->appendf("}");
}

template<class P, class V>
bool operator==(const region_map_t<P, V> &left, const region_map_t<P, V> &right) {
    if (left.get_domain() != right.get_domain()) {
        return false;
    }

    for (typename region_map_t<P, V>::const_iterator i = left.begin(); i != left.end(); ++i) {
        region_map_t<P, V> r = right.mask(i->first);
        for (typename region_map_t<P, V>::const_iterator j = r.begin(); j != r.end(); ++j) {
            if (j->second != i->second) {
                return false;
            }
        }
    }
    return true;
}

template<class P, class V>
bool operator!=(const region_map_t<P, V> &left, const region_map_t<P, V> &right) {
    return !(left == right);
}

template<class protocol_t, class old_t, class new_t, class callable_t>
region_map_t<protocol_t, new_t> region_map_transform(const region_map_t<protocol_t, old_t> &original, const callable_t &callable) {
    std::vector<std::pair<typename protocol_t::region_t, new_t> > new_pairs;
    for (typename region_map_t<protocol_t, old_t>::const_iterator it =  original.begin();
                                                                  it != original.end();
                                                                  it++) {
        new_pairs.push_back(std::pair<typename protocol_t::region_t, new_t>(
                it->first,
                callable(it->second)));
    }
    return region_map_t<protocol_t, new_t>(new_pairs.begin(), new_pairs.end());
}

#ifndef NDEBUG
// Checks that the metainfo has a certain value, or certain kind of value.
template <class protocol_t>
class metainfo_checker_callback_t {
public:
    virtual void check_metainfo(const region_map_t<protocol_t, binary_blob_t>& metainfo,
                                const typename protocol_t::region_t& domain) const = 0;
protected:
    metainfo_checker_callback_t() { }
    virtual ~metainfo_checker_callback_t() { }
private:
    DISABLE_COPYING(metainfo_checker_callback_t);
};

template <class protocol_t>
struct trivial_metainfo_checker_callback_t : public metainfo_checker_callback_t<protocol_t> {

    trivial_metainfo_checker_callback_t() { }
    void check_metainfo(UNUSED const region_map_t<protocol_t, binary_blob_t>& metainfo, UNUSED const typename protocol_t::region_t& region) const {
        /* do nothing */
    }

private:
    DISABLE_COPYING(trivial_metainfo_checker_callback_t);
};

template <class protocol_t>
class metainfo_checker_t {
public:
    metainfo_checker_t(const metainfo_checker_callback_t<protocol_t> *callback,
                       const typename protocol_t::region_t& region) : callback_(callback), region_(region) { }

    void check_metainfo(const region_map_t<protocol_t, binary_blob_t>& metainfo) const {
        callback_->check_metainfo(metainfo, region_);
    }
    const typename protocol_t::region_t& get_domain() const { return region_; }
    const metainfo_checker_t mask(const typename protocol_t::region_t& region) const {
        return metainfo_checker_t(callback_, region_intersection(region, region_));
    }

private:
    const metainfo_checker_callback_t<protocol_t> *const callback_;
    const typename protocol_t::region_t region_;

    // This _is_ copyable because of mask, but all copies' lifetimes
    // are limited by that of callback_.
};

#endif  // NDEBUG

/* `store_view_t` is an abstract class that represents a region of a key-value
store for some protocol. It's templatized on the protocol (`protocol_t`). It
covers some `protocol_t::region_t`, which is returned by `get_region()`.

In addition to the actual data, `store_view_t` is responsible for keeping track
of metadata which is keyed by region. The metadata is currently implemented as
opaque binary blob (`binary_blob_t`).
*/

template <class protocol_t>
class chunk_fun_callback_t {
public:
    virtual void send_chunk(const typename protocol_t::backfill_chunk_t &, signal_t *interruptor) THROWS_ONLY(interrupted_exc_t) = 0;

protected:
    chunk_fun_callback_t() { }
    virtual ~chunk_fun_callback_t() { }
private:
    DISABLE_COPYING(chunk_fun_callback_t);
};

template <class protocol_t>
class send_backfill_callback_t : public chunk_fun_callback_t<protocol_t> {
public:
    bool should_backfill(const typename protocol_t::store_t::metainfo_t &metainfo) {
        guarantee(!should_backfill_was_called_);
        should_backfill_was_called_ = true;
        return should_backfill_impl(metainfo);
    }

protected:
    virtual bool should_backfill_impl(const typename protocol_t::store_t::metainfo_t &metainfo) = 0;

    send_backfill_callback_t() : should_backfill_was_called_(false) { }
    virtual ~send_backfill_callback_t() { }
private:
    bool should_backfill_was_called_;

    DISABLE_COPYING(send_backfill_callback_t);
};

<<<<<<< HEAD
/* [read,write]_token_pair_t provide an exit_[read,write]_t for both the main
 * btree and the secondary btrees both require seperate synchronization because
 * you frequently need to update the secondary btrees based on something that
 * was done in the primary and our locking structure doesn't give us an easy
 * way to make sure that entities acquire the secondary block in the same order
 * they acquire the primary. This could in theory be acquired as 2 seperate
 * objects but this would be twice as much typing and runs the risk that people
 * pass one exit read in to a function that accesses the other. */
// RSI: read_token_pair_t should go away and we should just pass around a single token.
=======
/* {read,write}_token_pair_t hold the lock held when getting in line for the
   superblock. */
// KSI: Rename these to {read,write}_token_t or get rid of them altogether.
>>>>>>> 1db2f996
struct read_token_pair_t {
    object_buffer_t<fifo_enforcer_sink_t::exit_read_t> main_read_token;
};

struct write_token_pair_t {
    object_buffer_t<fifo_enforcer_sink_t::exit_write_t> main_write_token;
};

// Specifies the durability requirements of a write operation.
//  - DURABILITY_REQUIREMENT_DEFAULT: Use the table's durability settings.
//  - DURABILITY_REQUIREMENT_HARD: Override the table's durability settings with
//    hard durability.
//  - DURABILITY_REQUIREMENT_SOFT: Override the table's durability settings with
//    soft durability.
enum durability_requirement_t { DURABILITY_REQUIREMENT_DEFAULT,
                                DURABILITY_REQUIREMENT_HARD,
                                DURABILITY_REQUIREMENT_SOFT };

ARCHIVE_PRIM_MAKE_RANGED_SERIALIZABLE(durability_requirement_t,
                                      int8_t,
                                      DURABILITY_REQUIREMENT_DEFAULT,
                                      DURABILITY_REQUIREMENT_SOFT);

template <class protocol_t>
class store_view_t : public home_thread_mixin_t {
public:
    typedef region_map_t<protocol_t, binary_blob_t> metainfo_t;

    virtual ~store_view_t() {
        assert_thread();
    }

    typename protocol_t::region_t get_region() {
        return region;
    }

    virtual void new_read_token(object_buffer_t<fifo_enforcer_sink_t::exit_read_t> *token_out) = 0;
    virtual void new_write_token(object_buffer_t<fifo_enforcer_sink_t::exit_write_t> *token_out) = 0;

    void new_read_token_pair(read_token_pair_t *token_pair_out) {
        new_read_token(&token_pair_out->main_read_token);
    }
    void new_write_token_pair(write_token_pair_t *token_pair_out) {
        new_write_token(&token_pair_out->main_write_token);
    }

    /* Gets the metainfo.
    [Postcondition] return_value.get_domain() == view->get_region()
    [May block] */
    virtual void do_get_metainfo(order_token_t order_token,
                                 object_buffer_t<fifo_enforcer_sink_t::exit_read_t> *token,
                                 signal_t *interruptor,
                                 metainfo_t *out) THROWS_ONLY(interrupted_exc_t) = 0;

    /* Replaces the metainfo over the view's entire range with the given metainfo.
    [Precondition] region_is_superset(view->get_region(), new_metainfo.get_domain())
    [Postcondition] this->get_metainfo() == new_metainfo
    [May block] */
    virtual void set_metainfo(const metainfo_t &new_metainfo,
                              order_token_t order_token,
                              object_buffer_t<fifo_enforcer_sink_t::exit_write_t> *token,
                              signal_t *interruptor) THROWS_ONLY(interrupted_exc_t) = 0;

    /* Performs a read.
    [Precondition] region_is_superset(view->get_region(), expected_metainfo.get_domain())
    [Precondition] region_is_superset(expected_metainfo.get_domain(), read.get_region())
    [May block] */
    virtual void read(
            DEBUG_ONLY(const metainfo_checker_t<protocol_t>& metainfo_expecter, )
            const typename protocol_t::read_t &read,
            typename protocol_t::read_response_t *response,
            order_token_t order_token,
            read_token_pair_t *token,
            signal_t *interruptor)
            THROWS_ONLY(interrupted_exc_t) = 0;


    /* Performs a write.
    [Precondition] region_is_superset(view->get_region(), expected_metainfo.get_domain())
    [Precondition] new_metainfo.get_domain() == expected_metainfo.get_domain()
    [Precondition] region_is_superset(expected_metainfo.get_domain(), write.get_region())
    [May block] */
    virtual void write(
            DEBUG_ONLY(const metainfo_checker_t<protocol_t>& metainfo_expecter, )
            const metainfo_t& new_metainfo,
            const typename protocol_t::write_t &write,
            typename protocol_t::write_response_t *response,
            write_durability_t durability,
            transition_timestamp_t timestamp,
            order_token_t order_token,
            write_token_pair_t *token,
            signal_t *interruptor)
            THROWS_ONLY(interrupted_exc_t) = 0;

    /* Expresses the changes that have happened since `start_point` as a
    series of `backfill_chunk_t` objects.
    [Precondition] start_point.get_domain() <= view->get_region()
    [Side-effect] `should_backfill` must be called exactly once
    [Return value] Value equal to the value returned by should_backfill
    [May block]
    */
    virtual bool send_backfill(
            const region_map_t<protocol_t, state_timestamp_t> &start_point,
            send_backfill_callback_t<protocol_t> *send_backfill_cb,
            traversal_progress_combiner_t *progress,
            read_token_pair_t *token_pair,
            signal_t *interruptor)
            THROWS_ONLY(interrupted_exc_t) = 0;


    /* Applies a backfill data chunk sent by `send_backfill()`. If
    `interrupted_exc_t` is thrown, the state of the database is undefined
    except that doing a second backfill must put it into a valid state.
    [May block]
    */
    virtual void receive_backfill(
            const typename protocol_t::backfill_chunk_t &chunk,
            write_token_pair_t *token,
            signal_t *interruptor)
            THROWS_ONLY(interrupted_exc_t) = 0;

    /* Deletes every key in the region.
    [Precondition] region_is_superset(region, subregion)
    [May block]
     */
    virtual void reset_data(
            const typename protocol_t::region_t &subregion,
            const metainfo_t &new_metainfo,
            write_token_pair_t *token_pair,
            write_durability_t durability,
            signal_t *interruptor)
            THROWS_ONLY(interrupted_exc_t) = 0;

protected:
    explicit store_view_t(typename protocol_t::region_t r) : region(r) { }

private:
    const typename protocol_t::region_t region;

    DISABLE_COPYING(store_view_t);
};

/* The query-routing logic provides the following ordering guarantees:

1.  All the replicas of each individual key will see writes in the same order.

    Example: Suppose K = "x". You send (append "a" to K) and (append "b" to K)
    concurrently from different nodes. Either every copy of K will become "xab",
    or every copy of K will become "xba", but the different copies of K will
    never disagree.

2.  Queries from the same origin will be performed in same order they are sent.

    Example: Suppose K = "a". You send (set K to "b") and (read K) from the same
    thread on the same node, in that order. The read will return "b".

3.  Arbitrary atomic single-key operations can be performed, as long as they can
    be expressed as `protocol_t::write_t` objects.

4.  There are no other atomicity or ordering guarantees.

    Example: Suppose K1 = "x" and K2 = "x". You send (append "a" to every key)
    and (append "b" to every key) concurrently. Every copy of K1 will agree with
    every other copy of K1, and every copy of K2 will agree with every other
    copy of K2, but K1 and K2 may disagree.

    Example: Suppose K = "a". You send (set K to "b"). As soon as it's sent, you
    send (set K to "c") from a different node. K may end up being either "b" or
    "c".

    Example: Suppose K1 = "a" and K2 = "a". You send (set K1 to "b") and (set K2
    to "b") from the same node, in that order. Then you send (read K1 and K2)
    from a different node. The read may return (K1 = "a", K2 = "b").

5.  There is no simple way to perform an atomic multikey transaction. You might
    be able to fake it by using a key as a "lock".
*/

template <class protocol_t>
class store_subview_t : public store_view_t<protocol_t>
{
public:
    typedef typename store_view_t<protocol_t>::metainfo_t metainfo_t;

    store_subview_t(store_view_t<protocol_t> *_store_view, typename protocol_t::region_t region)
        : store_view_t<protocol_t>(region), store_view(_store_view) {
        rassert(region_is_superset(_store_view->get_region(), region));
    }

    using store_view_t<protocol_t>::get_region;

    void new_read_token(object_buffer_t<fifo_enforcer_sink_t::exit_read_t> *token_out) {
        home_thread_mixin_t::assert_thread();
        store_view->new_read_token(token_out);
    }

    void new_write_token(object_buffer_t<fifo_enforcer_sink_t::exit_write_t> *token_out) {
        home_thread_mixin_t::assert_thread();
        store_view->new_write_token(token_out);
    }

    void do_get_metainfo(order_token_t order_token,
                         object_buffer_t<fifo_enforcer_sink_t::exit_read_t> *token,
                         signal_t *interruptor,
                         metainfo_t *out) THROWS_ONLY(interrupted_exc_t) {
        home_thread_mixin_t::assert_thread();
        metainfo_t tmp;
        store_view->do_get_metainfo(order_token, token, interruptor, &tmp);
        *out = tmp.mask(get_region());
    }

    void set_metainfo(const metainfo_t &new_metainfo,
                      order_token_t order_token,
                      object_buffer_t<fifo_enforcer_sink_t::exit_write_t> *token,
                      signal_t *interruptor) THROWS_ONLY(interrupted_exc_t) {
        home_thread_mixin_t::assert_thread();
        rassert(region_is_superset(get_region(), new_metainfo.get_domain()));
        store_view->set_metainfo(new_metainfo, order_token, token, interruptor);
    }

    void read(
            DEBUG_ONLY(const metainfo_checker_t<protocol_t>& metainfo_checker, )
            const typename protocol_t::read_t &read,
            typename protocol_t::read_response_t *response,
            order_token_t order_token,
            read_token_pair_t *token_pair,
            signal_t *interruptor)
            THROWS_ONLY(interrupted_exc_t) {
        home_thread_mixin_t::assert_thread();
        rassert(region_is_superset(get_region(), metainfo_checker.get_domain()));

        store_view->read(DEBUG_ONLY(metainfo_checker, ) read, response, order_token, token_pair, interruptor);
    }

    void write(
            DEBUG_ONLY(const metainfo_checker_t<protocol_t>& metainfo_checker, )
            const metainfo_t& new_metainfo,
            const typename protocol_t::write_t &write,
            typename protocol_t::write_response_t *response,
            write_durability_t durability,
            transition_timestamp_t timestamp,
            order_token_t order_token,
            write_token_pair_t *token_pair,
            signal_t *interruptor)
            THROWS_ONLY(interrupted_exc_t) {
        home_thread_mixin_t::assert_thread();
        rassert(region_is_superset(get_region(), metainfo_checker.get_domain()));
        rassert(region_is_superset(get_region(), new_metainfo.get_domain()));

        store_view->write(DEBUG_ONLY(metainfo_checker, ) new_metainfo, write, response, durability, timestamp, order_token, token_pair, interruptor);
    }

    // TODO: Make this take protocol_t::progress_t again (or maybe a
    // progress_receiver_t type that you define).
    bool send_backfill(
            const region_map_t<protocol_t, state_timestamp_t> &start_point,
            send_backfill_callback_t<protocol_t> *send_backfill_cb,
            traversal_progress_combiner_t *p,
            read_token_pair_t *token_pair,
            signal_t *interruptor)
            THROWS_ONLY(interrupted_exc_t) {
        home_thread_mixin_t::assert_thread();
        rassert(region_is_superset(get_region(), start_point.get_domain()));

        return store_view->send_backfill(start_point, send_backfill_cb, p, token_pair, interruptor);
    }

    void receive_backfill(
            const typename protocol_t::backfill_chunk_t &chunk,
            write_token_pair_t *token_pair,
            signal_t *interruptor)
            THROWS_ONLY(interrupted_exc_t) {
        home_thread_mixin_t::assert_thread();
        store_view->receive_backfill(chunk, token_pair, interruptor);
    }

    void reset_data(
            const typename protocol_t::region_t &subregion,
            const metainfo_t &new_metainfo,
            write_token_pair_t *token_pair,
            write_durability_t durability,
            signal_t *interruptor)
            THROWS_ONLY(interrupted_exc_t) {
        home_thread_mixin_t::assert_thread();
        rassert(region_is_superset(get_region(), subregion));
        rassert(region_is_superset(get_region(), new_metainfo.get_domain()));

        store_view->reset_data(subregion, new_metainfo, token_pair, durability, interruptor);
    }

private:
    store_view_t<protocol_t> *store_view;

    DISABLE_COPYING(store_subview_t);
};

#endif /* PROTOCOL_API_HPP_ */<|MERGE_RESOLUTION|>--- conflicted
+++ resolved
@@ -317,21 +317,9 @@
     DISABLE_COPYING(send_backfill_callback_t);
 };
 
-<<<<<<< HEAD
-/* [read,write]_token_pair_t provide an exit_[read,write]_t for both the main
- * btree and the secondary btrees both require seperate synchronization because
- * you frequently need to update the secondary btrees based on something that
- * was done in the primary and our locking structure doesn't give us an easy
- * way to make sure that entities acquire the secondary block in the same order
- * they acquire the primary. This could in theory be acquired as 2 seperate
- * objects but this would be twice as much typing and runs the risk that people
- * pass one exit read in to a function that accesses the other. */
-// RSI: read_token_pair_t should go away and we should just pass around a single token.
-=======
 /* {read,write}_token_pair_t hold the lock held when getting in line for the
    superblock. */
 // KSI: Rename these to {read,write}_token_t or get rid of them altogether.
->>>>>>> 1db2f996
 struct read_token_pair_t {
     object_buffer_t<fifo_enforcer_sink_t::exit_read_t> main_read_token;
 };
