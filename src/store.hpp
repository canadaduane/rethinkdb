#ifndef __STORE_HPP__
#define __STORE_HPP__

#include "utils.hpp"
#include "arch/arch.hpp"
#include "data_provider.hpp"
#include "concurrency/cond_var.hpp"
#include "concurrency/fifo_checker.hpp"
#include "containers/iterators.hpp"
#include "containers/unique_ptr.hpp"
#include <boost/shared_ptr.hpp>
#include <boost/variant.hpp>

typedef uint32_t mcflags_t;
typedef uint32_t exptime_t;
typedef uint64_t cas_t;

struct store_key_t {
    uint8_t size;
    char contents[MAX_KEY_SIZE];

    store_key_t() { }
    store_key_t(int sz, const char *buf) {
        assign(sz, buf);
    }

    void assign(int sz, const char *buf) {
        rassert(sz <= MAX_KEY_SIZE);
        size = sz;
        memcpy(contents, buf, sz);
    }

    void print() const {
        printf("%*.*s", size, size, contents);
    }
};

inline bool str_to_key(const char *str, store_key_t *buf) {
    int len = strlen(str);
    if (len <= MAX_KEY_SIZE) {
        memcpy(buf->contents, str, len);
        buf->size = (uint8_t) len;
        return true;
    } else {
        return false;
    }
}

inline std::string key_to_str(const store_key_t &key) {
    return std::string(key.contents, key.size);
}

enum rget_bound_mode_t {
    rget_bound_open,   // Don't include boundary key
    rget_bound_closed,   // Include boundary key
    rget_bound_none   // Ignore boundary key and go all the way to the left/right side of the tree
};

struct key_with_data_provider_t {
    std::string key;
    mcflags_t mcflags;
    boost::shared_ptr<data_provider_t> value_provider;

    key_with_data_provider_t(const std::string &key, mcflags_t mcflags, boost::shared_ptr<data_provider_t> value_provider) :
        key(key), mcflags(mcflags), value_provider(value_provider) { }

    struct less {
        bool operator()(const key_with_data_provider_t &pair1, const key_with_data_provider_t &pair2) {
            return pair1.key < pair2.key;
        }
    };
};

// A NULL unique pointer means not allowed
typedef boost::shared_ptr<one_way_iterator_t<key_with_data_provider_t> > rget_result_t;

struct get_result_t {
    get_result_t(boost::shared_ptr<data_provider_t> v, mcflags_t f, cas_t c) :
        is_not_allowed(false), value(v), flags(f), cas(c) { }
    get_result_t() :
        is_not_allowed(false), value(), flags(0), cas(0) { }

    /* If true, then all other fields should be ignored. */
    bool is_not_allowed;

    // NULL means not found. Parts of the store may wait for the data_provider_t's destructor,
    // so don't hold on to it forever.
    boost::shared_ptr<data_provider_t> value;

    mcflags_t flags;
    cas_t cas;
};

struct get_store_t {
    virtual get_result_t get(const store_key_t &key, order_token_t token) = 0;
    virtual rget_result_t rget(rget_bound_mode_t left_mode, const store_key_t &left_key,
                               rget_bound_mode_t right_mode, const store_key_t &right_key, order_token_t token) = 0;
    virtual ~get_store_t() {}
};

// A castime_t contains proposed cas information (if it's needed) and
// timestamp information.  By deciding these now and passing them in
// at the top, the precise same information gets sent to the replicas.
struct castime_t {
    cas_t proposed_cas;
    repli_timestamp timestamp;

    castime_t(cas_t proposed_cas_, repli_timestamp timestamp_)
        : proposed_cas(proposed_cas_), timestamp(timestamp_) { }
    // TODO: ugh.
    castime_t() { }
};

/* get_cas is a mutation instead of another method on get_store_t because it may need to
put a CAS-unique on a key that didn't have one before */

struct get_cas_mutation_t {
    store_key_t key;
};

enum add_policy_t {
    add_policy_yes,
    add_policy_no
};

enum replace_policy_t {
    replace_policy_yes,
    replace_policy_if_cas_matches,
    replace_policy_no
};

#define NO_CAS_SUPPLIED 0

struct sarc_mutation_t {

    /* The key to operate on */
    store_key_t key;

    /* The value to give the key; must not be NULL.
    TODO: Should NULL mean a deletion? */
    boost::shared_ptr<data_provider_t> data;

    /* The flags to store with the value */
    mcflags_t flags;

    /* When to make the value expire */
    exptime_t exptime;

    /* If add_policy is add_policy_no and the key doesn't already exist, then the operation
    will be cancelled and the return value will be sr_didnt_add */
    add_policy_t add_policy;

    /* If replace_policy is replace_policy_no and the key already exists, or if
    replace_policy is replace_policy_if_cas_matches and the key is either missing a
    CAS or has a CAS different from old cas, then the operation will be cancelled and
    the return value will be sr_didnt_replace. */
    replace_policy_t replace_policy;
    cas_t old_cas;

    //sarc_mutation_t() { BREAKPOINT; }
};

enum set_result_t {
    /* Returned on success */
    sr_stored,
    /* Returned if add_policy is add_policy_no and the key is absent */
    sr_didnt_add,
    /* Returned if replace_policy is replace_policy_no and the key is present or replace_policy
    is replace_policy_if_cas_matches and the CAS does not match */
    sr_didnt_replace,
    /* Returned if the value to be stored is too big */
    sr_too_large,
    /* Returned if the data_provider_t that you gave returned have_failed(). */
    sr_data_provider_failed,
    /* Returned if the store doesn't want you to do what you're doing. */
    sr_not_allowed,
};

struct delete_mutation_t {
    store_key_t key;

    /* This is a hack for replication. If true, the btree will not record the change
    in the delete queue. */
    bool dont_put_in_delete_queue;
};

enum delete_result_t {
    dr_deleted,
    dr_not_found,
    dr_not_allowed
};

enum incr_decr_kind_t {
    incr_decr_INCR,
    incr_decr_DECR
};

struct incr_decr_mutation_t {
    incr_decr_kind_t kind;
    store_key_t key;
    uint64_t amount;
};

struct incr_decr_result_t {
    enum result_t {
        idr_success,
        idr_not_found,
        idr_not_numeric,
        idr_not_allowed,
    } res;
    uint64_t new_value;   // Valid only if idr_success
    incr_decr_result_t() { }
    incr_decr_result_t(result_t r, uint64_t n = 0) : res(r), new_value(n) { }
};

enum append_prepend_kind_t { append_prepend_APPEND, append_prepend_PREPEND };

struct append_prepend_mutation_t {
    append_prepend_kind_t kind;
    store_key_t key;
    boost::shared_ptr<data_provider_t> data;
};

enum append_prepend_result_t {
    apr_success,
    apr_too_large,
    apr_not_found,
    apr_data_provider_failed,
    apr_not_allowed,
};

struct mutation_t {
    typedef boost::variant<get_cas_mutation_t, sarc_mutation_t, delete_mutation_t, incr_decr_mutation_t, append_prepend_mutation_t> mutation_variant_t;
    mutation_variant_t mutation;

    mutation_t() { 
    }

    // implicit
    template<class T>
    mutation_t(const T &m) : mutation(m) { }

    /* get_key() extracts the "key" field from whichever sub-mutation we actually are */
    store_key_t get_key() const;
};

struct mutation_result_t {

    typedef boost::variant<get_result_t, set_result_t, delete_result_t, incr_decr_result_t, append_prepend_result_t> result_variant_t;
    result_variant_t result;

    mutation_result_t() { }

    // implicit
    template<class T>
    mutation_result_t(const T &r) : result(r) { }
};

/* It's not safe to copy a mutation_t and then use both copies, because the mutation_t may contain
data_provider_t*s that can only be safely used once. In this situation, you must create a
mutation_duplicator_t and call branch() on it repeatedly. */
struct mutation_splitter_t {
    mutation_splitter_t(const mutation_t &mut);
    mutation_t branch();
private:
    mutation_t original;
    boost::scoped_ptr<data_provider_t> dp;
};

class set_store_interface_t {

public:
    /* These NON-VIRTUAL methods all construct a mutation_t and then call change(). */
<<<<<<< HEAD
    get_result_t get_cas(const store_key_t &key);
    set_result_t sarc(const store_key_t &key, boost::shared_ptr<data_provider_t> data, mcflags_t flags, exptime_t exptime, add_policy_t add_policy, replace_policy_t replace_policy, cas_t old_cas);
    incr_decr_result_t incr_decr(incr_decr_kind_t kind, const store_key_t &key, uint64_t amount);
    append_prepend_result_t append_prepend(append_prepend_kind_t kind, const store_key_t &key, boost::shared_ptr<data_provider_t> data);
    delete_result_t delete_key(const store_key_t &key, bool dont_store_in_delete_queue=false);
=======
    get_result_t get_cas(const store_key_t& key, order_token_t token);
    set_result_t sarc(const store_key_t& key, unique_ptr_t<data_provider_t> data, mcflags_t flags, exptime_t exptime, add_policy_t add_policy, replace_policy_t replace_policy, cas_t old_cas, order_token_t token);
    incr_decr_result_t incr_decr(incr_decr_kind_t kind, const store_key_t& key, uint64_t amount, order_token_t token);
    append_prepend_result_t append_prepend(append_prepend_kind_t kind, const store_key_t& key, unique_ptr_t<data_provider_t> data, order_token_t token);
    delete_result_t delete_key(const store_key_t& key, order_token_t token, bool dont_store_in_delete_queue = false);
>>>>>>> 5d08aef2

    virtual mutation_result_t change(const mutation_t&, order_token_t) = 0;

    virtual ~set_store_interface_t() {}
};

/* set_store_t is different from set_store_interface_t in that it is completely deterministic. If
you have two identical set_store_ts and you send exactly the same data to them, you will put them
into exactly the same state. This is important for keeping replicas in sync.

Usually, all of the changes for a given key must arrive at a set_store_t from the same thread;
otherwise this would defeat the purpose of being deterministic because they would arrive in an
arbitrary order.*/

class set_store_t {

public:
    virtual mutation_result_t change(const mutation_t&, castime_t, order_token_t) = 0;

    virtual ~set_store_t() {}
};

/* timestamping_store_interface_t timestamps any operations that are given to it and then passes
them on to the underlying store_t. It also linearizes operations; it routes all operations to its
home thread before passing them on, so they happen in a well-defined order. In this way it acts as
a translator between set_store_interface_t and set_store_t. */

class timestamping_set_store_interface_t :
    public set_store_interface_t,
    public home_thread_mixin_t
{

public:
    timestamping_set_store_interface_t(set_store_t *target);

    mutation_result_t change(const mutation_t&, order_token_t);

    /* When we pass a mutation through, we give it a timestamp determined by the last call to
    set_timestamp(). */
    void set_timestamp(repli_timestamp_t ts);
#ifndef NDEBUG
    repli_timestamp_t get_timestamp() const { return timestamp; }
#endif

private:
    castime_t make_castime();
    set_store_t *target;
    uint32_t cas_counter;
    repli_timestamp_t timestamp;
};

#endif /* __STORE_HPP__ */<|MERGE_RESOLUTION|>--- conflicted
+++ resolved
@@ -271,19 +271,11 @@
 
 public:
     /* These NON-VIRTUAL methods all construct a mutation_t and then call change(). */
-<<<<<<< HEAD
-    get_result_t get_cas(const store_key_t &key);
-    set_result_t sarc(const store_key_t &key, boost::shared_ptr<data_provider_t> data, mcflags_t flags, exptime_t exptime, add_policy_t add_policy, replace_policy_t replace_policy, cas_t old_cas);
-    incr_decr_result_t incr_decr(incr_decr_kind_t kind, const store_key_t &key, uint64_t amount);
-    append_prepend_result_t append_prepend(append_prepend_kind_t kind, const store_key_t &key, boost::shared_ptr<data_provider_t> data);
-    delete_result_t delete_key(const store_key_t &key, bool dont_store_in_delete_queue=false);
-=======
-    get_result_t get_cas(const store_key_t& key, order_token_t token);
-    set_result_t sarc(const store_key_t& key, unique_ptr_t<data_provider_t> data, mcflags_t flags, exptime_t exptime, add_policy_t add_policy, replace_policy_t replace_policy, cas_t old_cas, order_token_t token);
-    incr_decr_result_t incr_decr(incr_decr_kind_t kind, const store_key_t& key, uint64_t amount, order_token_t token);
-    append_prepend_result_t append_prepend(append_prepend_kind_t kind, const store_key_t& key, unique_ptr_t<data_provider_t> data, order_token_t token);
-    delete_result_t delete_key(const store_key_t& key, order_token_t token, bool dont_store_in_delete_queue = false);
->>>>>>> 5d08aef2
+    get_result_t get_cas(const store_key_t &key, order_token_t token);
+    set_result_t sarc(const store_key_t &key, boost::shared_ptr<data_provider_t> data, mcflags_t flags, exptime_t exptime, add_policy_t add_policy, replace_policy_t replace_policy, cas_t old_cas, order_token_t token);
+    incr_decr_result_t incr_decr(incr_decr_kind_t kind, const store_key_t &key, uint64_t amount, order_token_t token);
+    append_prepend_result_t append_prepend(append_prepend_kind_t kind, const store_key_t &key, boost::shared_ptr<data_provider_t> data, order_token_t token);
+    delete_result_t delete_key(const store_key_t &key, order_token_t token, bool dont_store_in_delete_queue=false);
 
     virtual mutation_result_t change(const mutation_t&, order_token_t) = 0;
 
