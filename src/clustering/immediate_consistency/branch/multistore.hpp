#ifndef CLUSTERING_IMMEDIATE_CONSISTENCY_BRANCH_MULTISTORE_HPP_
#define CLUSTERING_IMMEDIATE_CONSISTENCY_BRANCH_MULTISTORE_HPP_

#include <vector>

#include "errors.hpp"
#include <boost/function.hpp>

#include "concurrency/fifo_enforcer.hpp"
#include "concurrency/one_per_thread.hpp"
#include "containers/scoped.hpp"

namespace boost { template <class> class function; }
class binary_blob_t;
template <class> class chunk_fun_callback_t;
template <class> class metainfo_checker_t;
template <class> class multistore_send_backfill_should_backfill_t;
class mutex_t;
template <class, class> class region_map_t;
template <class> class send_backfill_callback_t;
template <class> class store_view_t;
template <class> class store_subview_t;
class traversal_progress_combiner_t;
class order_token_t;
class order_checkpoint_t;
class version_range_t;

template <class> struct new_and_metainfo_checker_t;

template <class protocol_t>
region_map_t<protocol_t, version_range_t> to_version_range_map(const region_map_t<protocol_t, binary_blob_t> &blob_map);

template <class protocol_t>
class multistore_ptr_t : public store_view_t<protocol_t> {
public:
    // We don't get ownership of the store_view_t pointers themselves.
    multistore_ptr_t(store_view_t<protocol_t> **store_views, int num_store_views,
                     typename protocol_t::context_t *ctx,
                     const typename protocol_t::region_t &region_mask = protocol_t::region_t::universe());

    // Creates a multistore_ptr_t that depends on the lifetime of the
    // inner multistore_ptr_t.
    multistore_ptr_t(multistore_ptr_t<protocol_t> *inner,
                     typename protocol_t::context_t *ctx,
                     const typename protocol_t::region_t &region_mask);

    // deletes the store_subview_t objects.
    ~multistore_ptr_t();

<<<<<<< HEAD
    int num_stores() const { return store_views_.size(); }

    void new_read_token(object_buffer_t<fifo_enforcer_sink_t::exit_read_t> *external_token_out);
    void new_write_token(object_buffer_t<fifo_enforcer_sink_t::exit_write_t> *external_token_out);
=======
    void new_read_token(scoped_ptr_t<fifo_enforcer_sink_t::exit_read_t> *external_token_out);
    void new_write_token(scoped_ptr_t<fifo_enforcer_sink_t::exit_write_t> *external_token_out);
>>>>>>> bd210053

    void do_get_metainfo(order_token_t order_token,
                         object_buffer_t<fifo_enforcer_sink_t::exit_read_t> *external_token,
                         signal_t *interruptor,
                         region_map_t<protocol_t, binary_blob_t> *out) THROWS_ONLY(interrupted_exc_t);

    void set_metainfo(const region_map_t<protocol_t, binary_blob_t> &new_metainfo,
                      order_token_t order_token,
                      object_buffer_t<fifo_enforcer_sink_t::exit_write_t> *external_token,
                      signal_t *interruptor) THROWS_ONLY(interrupted_exc_t);

    bool send_backfill(const region_map_t<protocol_t, state_timestamp_t> &start_point,
                       send_backfill_callback_t<protocol_t> *send_backfill_cb,
                       traversal_progress_combiner_t *progress,
                       object_buffer_t<fifo_enforcer_sink_t::exit_read_t> *external_token,
                       signal_t *interruptor)
        THROWS_ONLY(interrupted_exc_t);

    void receive_backfill(const typename protocol_t::backfill_chunk_t &chunk,
                          object_buffer_t<fifo_enforcer_sink_t::exit_write_t> *external_token,
                          signal_t *interruptor)
        THROWS_ONLY(interrupted_exc_t);


    void read(DEBUG_ONLY(const metainfo_checker_t<protocol_t>& metainfo_checker, )
              const typename protocol_t::read_t &read,
              typename protocol_t::read_response_t *response,
              order_token_t order_token,
              object_buffer_t<fifo_enforcer_sink_t::exit_read_t> *external_token,
              signal_t *interruptor)
        THROWS_ONLY(interrupted_exc_t);

    void write(DEBUG_ONLY(const metainfo_checker_t<protocol_t>& metainfo_checker, )
               const typename protocol_t::store_t::metainfo_t& new_metainfo,
               const typename protocol_t::write_t &write,
               typename protocol_t::write_response_t *response,
               transition_timestamp_t timestamp,
               order_token_t order_token,
               object_buffer_t<fifo_enforcer_sink_t::exit_write_t> *external_token,
               signal_t *interruptor)
        THROWS_ONLY(interrupted_exc_t);

    void reset_data(const typename protocol_t::region_t &subregion,
                    const typename protocol_t::store_t::metainfo_t &new_metainfo,
                    object_buffer_t<fifo_enforcer_sink_t::exit_write_t> *external_token,
                    signal_t *interruptor) THROWS_ONLY(interrupted_exc_t);

    store_view_t<protocol_t> *get_store(int i) const;

    int num_stores() const { return store_views_.size(); }

private:
<<<<<<< HEAD
    struct switch_read_token_t;
=======
    typename protocol_t::region_t get_a_region(int i) const;
>>>>>>> bd210053

    // Used by send_multistore_backfill.
    void single_shard_backfill(int i,
                               multistore_send_backfill_should_backfill_t<protocol_t> *helper,
                               const region_map_t<protocol_t, state_timestamp_t> &start_point,
                               chunk_fun_callback_t<protocol_t> *chunk_fun_cb,
                               traversal_progress_combiner_t *progress,
                               const switch_read_token_t *internal_tokens,
                               signal_t *interruptor) THROWS_NOTHING;

    void single_shard_receive_backfill(int i, const typename protocol_t::backfill_chunk_t &chunk,
                                       const scoped_array_t<fifo_enforcer_write_token_t> &internal_tokens,
                                       signal_t *interruptor) THROWS_NOTHING;

    void single_shard_read(DEBUG_ONLY(const metainfo_checker_t<protocol_t> &metainfo_checker,)
                           const typename protocol_t::read_t *read,
                           order_token_t order_token,
                           const typename multistore_ptr_t<protocol_t>::switch_read_token_t *read_info,
                           typename protocol_t::read_response_t *response,
                           size_t *reads_left,
                           cond_t *done,
                           signal_t *interruptor) THROWS_NOTHING;

    void single_shard_write(int i,
                            const new_and_metainfo_checker_t<protocol_t> &metainfo,
                            const typename protocol_t::write_t &write,
                            transition_timestamp_t timestamp,
                            order_token_t order_token,
                            const scoped_array_t<fifo_enforcer_write_token_t> &internal_tokens,
                            std::vector<typename protocol_t::write_response_t> *responses,
                            signal_t *interruptor) THROWS_NOTHING;

    void single_shard_reset_data(int i,
                                 const typename protocol_t::region_t &subregion,
                                 const typename protocol_t::store_t::metainfo_t &new_metainfo,
                                 const scoped_array_t<fifo_enforcer_write_token_t> &internal_tokens,
                                 signal_t *interruptor) THROWS_NOTHING;

    void do_get_a_metainfo(int i,
                           order_token_t order_token,
                           const switch_read_token_t *internal_tokens,
                           signal_t *interruptor,
                           region_map_t<protocol_t, binary_blob_t> *updatee,
                           mutex_t *updatee_mutex) THROWS_NOTHING;

    void do_set_a_metainfo(int i,
                           const region_map_t<protocol_t, binary_blob_t> &new_metainfo,
                           order_token_t order_token,
                           const scoped_array_t<fifo_enforcer_write_token_t> &internal_tokens,
                           signal_t *interruptor);

    void do_initialize(int i, store_view_t<protocol_t> **_store_views) THROWS_NOTHING;

    // Used by the constructors.
    void initialize(store_view_t<protocol_t> **_store_views) THROWS_NOTHING;

    void switch_read_tokens(object_buffer_t<fifo_enforcer_sink_t::exit_read_t> *external_token, signal_t *interruptor, order_token_t *order_token_ref, switch_read_token_t *internal_array_out);

    void switch_write_tokens(object_buffer_t<fifo_enforcer_sink_t::exit_write_t> *external_token, signal_t *interruptor, order_token_t *order_token_ref, scoped_array_t<fifo_enforcer_write_token_t> *internal_out);

    void switch_inner_read_token(int i, fifo_enforcer_read_token_t internal_token, signal_t *interruptor, object_buffer_t<fifo_enforcer_sink_t::exit_read_t> *store_token);

    void switch_inner_write_token(int i, fifo_enforcer_write_token_t internal_token, signal_t *interruptor, object_buffer_t<fifo_enforcer_sink_t::exit_write_t> *store_token);

    // We _own_ these pointers and must delete them at destruction.
    const scoped_array_t<store_view_t<protocol_t> *> store_views_;

    const typename protocol_t::region_t region_;

    // A fifo source/sink pair, exposed publicly in new_read_token and
    // new_write_token.
    one_per_thread_t<fifo_enforcer_source_t> external_source_;
    one_per_thread_t<fifo_enforcer_sink_t> external_sink_;

    one_per_thread_t<order_checkpoint_t> external_checkpoint_;

    // An internal fifo source/sink pair, for cross-thread (and
    // cross-pmap) fifo ordering.  Their tokens are never seen
    // publicly, neither by external users or inner store_ts.
    one_per_thread_t<scoped_array_t<fifo_enforcer_source_t> > internal_sources_;
    scoped_array_t<scoped_ptr_t<fifo_enforcer_sink_t> > internal_sinks_;

    typename protocol_t::context_t *ctx;

    DISABLE_COPYING(multistore_ptr_t);
};




#endif  // CLUSTERING_IMMEDIATE_CONSISTENCY_BRANCH_MULTISTORE_HPP_
<|MERGE_RESOLUTION|>--- conflicted
+++ resolved
@@ -47,15 +47,8 @@
     // deletes the store_subview_t objects.
     ~multistore_ptr_t();
 
-<<<<<<< HEAD
-    int num_stores() const { return store_views_.size(); }
-
     void new_read_token(object_buffer_t<fifo_enforcer_sink_t::exit_read_t> *external_token_out);
     void new_write_token(object_buffer_t<fifo_enforcer_sink_t::exit_write_t> *external_token_out);
-=======
-    void new_read_token(scoped_ptr_t<fifo_enforcer_sink_t::exit_read_t> *external_token_out);
-    void new_write_token(scoped_ptr_t<fifo_enforcer_sink_t::exit_write_t> *external_token_out);
->>>>>>> bd210053
 
     void do_get_metainfo(order_token_t order_token,
                          object_buffer_t<fifo_enforcer_sink_t::exit_read_t> *external_token,
@@ -108,11 +101,8 @@
     int num_stores() const { return store_views_.size(); }
 
 private:
-<<<<<<< HEAD
     struct switch_read_token_t;
-=======
     typename protocol_t::region_t get_a_region(int i) const;
->>>>>>> bd210053
 
     // Used by send_multistore_backfill.
     void single_shard_backfill(int i,
