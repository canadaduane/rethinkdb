#ifndef CLUSTERING_REACTOR_REACTOR_BE_SECONDARY_TCC_
#define CLUSTERING_REACTOR_REACTOR_BE_SECONDARY_TCC_

#include "errors.hpp"
#include <boost/scoped_ptr.hpp>

#include "clustering/immediate_consistency/branch/replier.hpp"

template <class protocol_t>
bool reactor_t<protocol_t>::find_broadcaster_in_directory(const typename protocol_t::region_t &region, const blueprint_t<protocol_t> &bp, const std::map<peer_id_t, boost::optional<directory_echo_wrapper_t<reactor_business_card_t<protocol_t> > > > &reactor_directory,
                                                          clone_ptr_t<watchable_t<boost::optional<boost::optional<broadcaster_business_card_t<protocol_t> > > > > *broadcaster_out) {
    /* This helps us detect if we have multiple broadcasters. */
    bool found_broadcaster = false;

    typedef reactor_business_card_t<protocol_t> rb_t;
    typedef std::map<peer_id_t, boost::optional<directory_echo_wrapper_t<rb_t> > > reactor_directory_t;

    for (typename blueprint_t<protocol_t>::role_map_t::const_iterator it  = bp.peers_roles.begin();
                                                                      it != bp.peers_roles.end();
                                                                      it++) {
        typename reactor_directory_t::const_iterator p_it = reactor_directory.find(it->first);
        if (p_it != reactor_directory.end() && p_it->second) {
            for (typename rb_t::activity_map_t::const_iterator a_it  = p_it->second->internal.activities.begin();
                                                               a_it != p_it->second->internal.activities.end();
                                                               a_it++) {
                if (a_it->second.first == region) {
                    if (boost::get<typename rb_t::primary_t>(&a_it->second.second)) {
                        if (!found_broadcaster) {
                            //This is the first viable broadcaster we've found
                            //so we set the output variable.
                            *broadcaster_out = get_directory_entry_view<typename rb_t::primary_t>(it->first, a_it->first)->
                                subview(&reactor_t<protocol_t>::extract_broadcaster_from_reactor_business_card_primary);

                            found_broadcaster = true;
                        } else {
                            return false;
                        }
                    }
                }
            }
        } else {
            //this peer isn't connected or lacks a reactor, that's fine we can
            //just look else where for the broadcaster
        }
    }

    return found_broadcaster;
}

template<class protocol_t>
boost::optional<boost::optional<replier_business_card_t<protocol_t> > > extract_replier_from_reactor_business_card_primary(
        const boost::optional<boost::optional<typename reactor_business_card_t<protocol_t>::primary_t> > &bcard) {
    if (!bcard) {
        return boost::optional<boost::optional<replier_business_card_t<protocol_t> > >();
    }
    if (!bcard.get()) {
        return boost::optional<boost::optional<replier_business_card_t<protocol_t> > >(
            boost::optional<replier_business_card_t<protocol_t> >());
    }
    if (!bcard.get().get().replier) {
        return boost::optional<boost::optional<replier_business_card_t<protocol_t> > >(
            boost::optional<replier_business_card_t<protocol_t> >());
    }
    return boost::optional<boost::optional<replier_business_card_t<protocol_t> > >(
        boost::optional<replier_business_card_t<protocol_t> >(bcard.get().get().replier.get()));
}

template<class protocol_t>
boost::optional<boost::optional<replier_business_card_t<protocol_t> > > extract_replier_from_reactor_business_card_secondary(
        const boost::optional<boost::optional<typename reactor_business_card_t<protocol_t>::secondary_up_to_date_t> > &bcard) {
    if (!bcard) {
        return boost::optional<boost::optional<replier_business_card_t<protocol_t> > >();
    }
    if (!bcard.get()) {
        return boost::optional<boost::optional<replier_business_card_t<protocol_t> > >(
            boost::optional<replier_business_card_t<protocol_t> >());
    }
    return boost::optional<boost::optional<replier_business_card_t<protocol_t> > >(
        boost::optional<replier_business_card_t<protocol_t> >(bcard.get().get().replier));
}

template <class protocol_t>
bool reactor_t<protocol_t>::find_replier_in_directory(const typename protocol_t::region_t &region, const branch_id_t &b_id, const blueprint_t<protocol_t> &bp, const std::map<peer_id_t, boost::optional<directory_echo_wrapper_t<reactor_business_card_t<protocol_t> > > > &reactor_directory,
                                                         clone_ptr_t<watchable_t<boost::optional<boost::optional<replier_business_card_t<protocol_t> > > > > *replier_out, peer_id_t *peer_id_out, reactor_activity_id_t *activity_id_out) {
    std::vector<clone_ptr_t<watchable_t<boost::optional<boost::optional<replier_business_card_t<protocol_t> > > > > > backfill_candidates;
    std::vector<peer_id_t> peer_ids;
    std::vector<reactor_activity_id_t> activity_ids;

    typedef reactor_business_card_t<protocol_t> rb_t;
    typedef std::map<peer_id_t, boost::optional<directory_echo_wrapper_t<rb_t> > > reactor_directory_t;

    for (typename blueprint_t<protocol_t>::role_map_t::const_iterator it  = bp.peers_roles.begin();
                                                                      it != bp.peers_roles.end();
                                                                      it++) {
        typename reactor_directory_t::const_iterator p_it = reactor_directory.find(it->first);
        if (p_it != reactor_directory.end() && p_it->second) {
            for (typename rb_t::activity_map_t::const_iterator a_it  = p_it->second->internal.activities.begin();
                                                               a_it != p_it->second->internal.activities.end();
                                                               a_it++) {
                if (a_it->second.first == region) {
                    if (const typename rb_t::primary_t *primary = boost::get<typename rb_t::primary_t>(&a_it->second.second)) {
                        if (primary->replier && primary->broadcaster.branch_id == b_id) {
                            backfill_candidates.push_back(get_directory_entry_view<typename rb_t::primary_t>(it->first, a_it->first)->
                                subview(&extract_replier_from_reactor_business_card_primary<protocol_t>));
                            peer_ids.push_back(it->first);
                            activity_ids.push_back(a_it->first);
                        }
                    } else if (const typename rb_t::secondary_up_to_date_t *secondary = boost::get<typename rb_t::secondary_up_to_date_t>(&a_it->second.second)) {
                        if (secondary->branch_id == b_id) {
                            backfill_candidates.push_back(get_directory_entry_view<typename rb_t::secondary_up_to_date_t>(it->first, a_it->first)->
                                subview(&extract_replier_from_reactor_business_card_secondary<protocol_t>));
                                peer_ids.push_back(it->first);
                                activity_ids.push_back(a_it->first);
                        }
                    }
                }
            }
        } else {
            //this peer isn't connected or lacks a reactor, that's fine we can
            //just look else where for the broadcaster
        }
    }

    if (backfill_candidates.empty()) {
        return false;
    } else {
        int selection = randint(backfill_candidates.size());
        *replier_out = backfill_candidates[selection];
        *peer_id_out = peer_ids[selection];
        *activity_id_out = activity_ids[selection];
        return true;
    }
}


template<class protocol_t>
void reactor_t<protocol_t>::be_secondary(typename protocol_t::region_t region, multistore_ptr_t<protocol_t> *svs, const clone_ptr_t<watchable_t<blueprint_t<protocol_t> > > &blueprint, signal_t *interruptor) THROWS_NOTHING {
    try {
        /* Tell everyone that we're backfilling so that we can get up to
         * date. */
        directory_entry_t directory_entry(this, region);
        while (true) {
            clone_ptr_t<watchable_t<boost::optional<boost::optional<broadcaster_business_card_t<protocol_t> > > > > broadcaster;
            clone_ptr_t<watchable_t<boost::optional<boost::optional<replier_business_card_t<protocol_t> > > > > location_to_backfill_from;
            branch_id_t branch_id;
            peer_id_t peer_id;
            reactor_activity_id_t activity_id;

            {
                /* First we construct a backfiller which offers backfills to
                 * the rest of the cluster, this is necessary because if a new
                 * primary is coming up it may need data from us before it can
                 * become the primary.
                 * Also this is potentially a performance boost because it
                 * allows other secondaries to preemptively backfill before the
                 * primary is up. */
                backfiller_t<protocol_t> backfiller(mailbox_manager, branch_history, svs);

                /* Tell everyone in the cluster what state we're in. */
                const int num_stores = svs->num_stores();
                boost::scoped_array< boost::scoped_ptr<fifo_enforcer_sink_t::exit_read_t> > read_tokens(new boost::scoped_ptr<fifo_enforcer_sink_t::exit_read_t>[num_stores]);
                svs->new_read_tokens(read_tokens.get(), num_stores);

                typename reactor_business_card_t<protocol_t>::secondary_without_primary_t
                    activity(svs->get_all_metainfos(order_token_t::ignore, read_tokens.get(), num_stores, interruptor),
                             backfiller.get_business_card());

                directory_entry.set(activity);

                /* Wait until we can find a primary for our region. */
                run_until_satisfied_2(
                    reactor_directory,
                    blueprint,
                    boost::bind(&reactor_t<protocol_t>::find_broadcaster_in_directory, this, region, _2, _1, &broadcaster),
                    interruptor);

                /* We need to save this to a local variable because there may be a
                 * race condition should the broadcaster go down. */
                boost::optional<boost::optional<broadcaster_business_card_t<protocol_t> > > broadcaster_business_card = broadcaster->get();
                if (!broadcaster_business_card || !*broadcaster_business_card) {
                    /* Either the peer went down immediately after we found it
                     * or the peer is still connected but the broadcaster on
                     * its machine was destroyed. Either way we need to go
                     * through the loop again. */
                    continue;
                }
                branch_id = broadcaster_business_card.get().get().branch_id;

                run_until_satisfied_2(
                    reactor_directory,
                    blueprint,
                    boost::bind(&reactor_t<protocol_t>::find_replier_in_directory, this, region, branch_id, _2, _1, &location_to_backfill_from, &peer_id, &activity_id),
                    interruptor);

                /* Note, the backfiller goes out of scope here, that's because
                 * we're about to start backfilling from someone else and thus
                 * can't offer backfills. (This is fine because obviously
                 * there's someone else to backfill from).*/
            }

            try {
                /* Generate a session id to do our backfill. */
                backfill_session_id_t backfill_session_id = generate_uuid();

                reactor_business_card_details::backfill_location_t backfill_location(backfill_session_id,
                                                                                     peer_id,
                                                                                     activity_id);

                /* We have found a broadcaster (a master to track) so now we
                 * need to backfill to get up to date. */
                directory_entry.set(typename reactor_business_card_t<protocol_t>::secondary_backfilling_t(backfill_location));

                std::string region_name(render_region_as_string(&region, 0));
                perfmon_collection_t region_perfmon_collection(region_name, &regions_perfmon_collection, true, true);

                /* This causes backfilling to happen. Once this constructor returns we are up to date. */
<<<<<<< HEAD
                listener_t<protocol_t> listener(mailbox_manager, broadcaster, branch_history, svs, location_to_backfill_from, backfill_session_id, interruptor);
=======
                listener_t<protocol_t> listener(mailbox_manager, broadcaster, branch_history, store, location_to_backfill_from, backfill_session_id, &regions_perfmon_collection, interruptor);
>>>>>>> 1ab3e07c

                /* This gives others access to our services, in particular once
                 * this constructor returns people can send us queries and use
                 * us for backfills. */
                replier_t<protocol_t> replier(&listener);

                /* Make the directory reflect the new role that we are filling.
                 * (Being a secondary). */
                directory_entry.set(typename reactor_business_card_t<protocol_t>::secondary_up_to_date_t(branch_id, replier.get_business_card()));

                /* Wait for something to change. */
                wait_interruptible(listener.get_broadcaster_lost_signal(), interruptor);
            } catch (typename listener_t<protocol_t>::backfiller_lost_exc_t) {
                /* We lost the replier which means we should retry, just
                 * going back to the top of the while loop accomplishes this.
                 * */
            } catch (typename listener_t<protocol_t>::broadcaster_lost_exc_t) {
                /* We didn't find the broadcaster which means we should retry,
                 * same deal as above. */
            }
        }
    } catch (interrupted_exc_t) {
        /* ignore */
    }
}

#endif<|MERGE_RESOLUTION|>--- conflicted
+++ resolved
@@ -214,11 +214,7 @@
                 perfmon_collection_t region_perfmon_collection(region_name, &regions_perfmon_collection, true, true);
 
                 /* This causes backfilling to happen. Once this constructor returns we are up to date. */
-<<<<<<< HEAD
-                listener_t<protocol_t> listener(mailbox_manager, broadcaster, branch_history, svs, location_to_backfill_from, backfill_session_id, interruptor);
-=======
-                listener_t<protocol_t> listener(mailbox_manager, broadcaster, branch_history, store, location_to_backfill_from, backfill_session_id, &regions_perfmon_collection, interruptor);
->>>>>>> 1ab3e07c
+                listener_t<protocol_t> listener(mailbox_manager, broadcaster, branch_history, svs, location_to_backfill_from, backfill_session_id, &regions_perfmon_collection, interruptor);
 
                 /* This gives others access to our services, in particular once
                  * this constructor returns people can send us queries and use
