#ifndef CLUSTERING_ADMINISTRATION_ISSUES_LOCAL_HPP_
#define CLUSTERING_ADMINISTRATION_ISSUES_LOCAL_HPP_

#include <list>
#include <string>

#include "clustering/administration/issues/json.hpp"
#include "concurrency/watchable.hpp"
#include "containers/clone_ptr.hpp"
#include "http/json.hpp"
#include "rpc/serialize_macros.hpp"

class local_issue_t {
public:
    local_issue_t() { }
    local_issue_t(const std::string& type, bool critical, const std::string& description);

    local_issue_t *clone() const;

    std::string type;
    bool critical;
    std::string description;
    int64_t timestamp;

    RDB_MAKE_ME_SERIALIZABLE_4(type, critical, description, timestamp);
};

<<<<<<< HEAD
archive_result_t deserialize(read_stream_t *s, local_issue_t **issue_ptr);

=======
>>>>>>> a4c203a0
class local_issue_tracker_t {
public:
    local_issue_tracker_t() : issues_watchable(std::list<local_issue_t>()) { }

    class entry_t {
    public:
        entry_t(local_issue_tracker_t *p, const local_issue_t &d) :
            parent(p), issue(d)
        {
            parent->issues.insert(this);
            parent->recompute();
        }
        ~entry_t() {
            parent->issues.erase(this);
            parent->recompute();
        }
    private:
        friend class local_issue_tracker_t;
        local_issue_tracker_t *parent;
        local_issue_t issue;

        DISABLE_COPYING(entry_t);
    };

    clone_ptr_t<watchable_t<std::list<local_issue_t> > > get_issues_watchable() {
        return issues_watchable.get_watchable();
    }

private:
    void recompute() {
        std::list<local_issue_t> l;
        for (std::set<entry_t *>::iterator it = issues.begin(); it != issues.end(); it++) {
            l.push_back((*it)->issue);
        }
        issues_watchable.set_value(l);
    }

    std::set<entry_t *> issues;
    watchable_variable_t<std::list<local_issue_t> > issues_watchable;

    DISABLE_COPYING(local_issue_tracker_t);
};

#endif /* CLUSTERING_ADMINISTRATION_ISSUES_LOCAL_HPP_ */<|MERGE_RESOLUTION|>--- conflicted
+++ resolved
@@ -25,11 +25,6 @@
     RDB_MAKE_ME_SERIALIZABLE_4(type, critical, description, timestamp);
 };
 
-<<<<<<< HEAD
-archive_result_t deserialize(read_stream_t *s, local_issue_t **issue_ptr);
-
-=======
->>>>>>> a4c203a0
 class local_issue_tracker_t {
 public:
     local_issue_tracker_t() : issues_watchable(std::list<local_issue_t>()) { }
