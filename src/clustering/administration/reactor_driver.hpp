--- conflicted
+++ resolved
@@ -16,125 +16,8 @@
 /* This files contains the class reactor driver whose job is to create and
  * destroy reactors based on blueprints given to the server. */
 
-template<class protocol_t>
-<<<<<<< HEAD
-blueprint_t<protocol_t> translate_blueprint(const persistable_blueprint_t<protocol_t> &input, const clone_ptr_t<directory_rview_t<machine_id_t> > &translation_table) {
-    blueprint_t<protocol_t> output;
-    for (typename persistable_blueprint_t<protocol_t>::role_map_t::const_iterator it = input.machines_roles.begin();
-            it != input.machines_roles.end(); it++) {
-        peer_id_t peer = machine_id_to_peer_id(it->first, translation_table);
-        if (peer.is_nil()) {
-            /* We can't determine the peer ID that belongs or belonged to this
-            peer because we can't reach the peer. So we generate a new peer ID
-            for the peer. This works because either way, the `reactor_t` will
-            be unable to reach the peer. */
-            peer = peer_id_t(generate_uuid());
-        }
-        output.peers_roles[peer] = it->second;
-    }
-    return output;
-}
-
-    /* This is in part because these types aren't copyable so they can't go in
-     * a std::pair. This class is used to hold a reactor and a watchable that
-     * it's watching. */
-    template <class protocol_t>
-    class watchable_and_reactor_t {
-    public:
-        watchable_and_reactor_t(mailbox_manager_t *_mbox_manager, 
-                                clone_ptr_t<directory_rwview_t<namespaces_directory_metadata_t<protocol_t> > > _directory_view,
-                                namespace_id_t _namespace_id,
-                                boost::shared_ptr<semilattice_readwrite_view_t<branch_history_t<protocol_t> > > _branch_history,
-                                const blueprint_t<protocol_t> &bp,
-                                const std::string &_file_path)
-            : watchable(bp),
-              mbox_manager(_mbox_manager),
-              directory_view(_directory_view),
-              namespace_id(_namespace_id),
-              branch_history(_branch_history),
-              file_path(_file_path)
-        {
-            coro_t::spawn_sometime(boost::bind(&watchable_and_reactor_t<protocol_t>::initialize_reactor, this));
-        }
-
-        ~watchable_and_reactor_t() {
-            /* Make sure that the coro we spawn to initialize this things has
-             * actually run. */
-            reactor_has_been_initialized.wait_lazily_unordered();
-
-            /* The reactor must be destroyed before we remove the entry from
-             * the directory map. C'est la vie. */
-            reactor.reset();
-
-            {
-                directory_write_service_t::our_value_lock_acq_t lock(directory_view->get_directory_service());
-                namespaces_directory_metadata_t<protocol_t> namespaces_directory = directory_view->get_our_value(&lock);
-                namespaces_directory.master_maps.erase(namespace_id); //delete the entry;
-                directory_view->set_our_value(namespaces_directory, &lock);
-            }
-        }
-
-        std::string get_file_name() {
-            return file_path + "/" + uuid_to_str(namespace_id);
-        }
-
-        watchable_variable_t<blueprint_t<protocol_t> > watchable;
-    private:
-
-        void initialize_reactor() {
-            int res = access(get_file_name().c_str(), R_OK | W_OK);
-            if (res == 0) {
-                /* The file already exists thus we don't create it. */
-                store.reset(new typename protocol_t::store_t(get_file_name(), false));
-            } else {
-                /* The file does not exist, create it. */
-                store.reset(new typename protocol_t::store_t(get_file_name(), true));
-
-                //Initialize the metadata in the underlying store
-                boost::scoped_ptr<fifo_enforcer_sink_t::exit_write_t> token;
-                store->new_write_token(token);
-
-                cond_t dummy_interruptor;
-                store->set_metainfo(region_map_t<protocol_t, binary_blob_t>(store->get_region(), binary_blob_t(version_range_t(version_t::zero()))), token, &dummy_interruptor);
-            }
-
-            rassert(store->get_region() == protocol_t::universe_region());
-
-            {
-                directory_write_service_t::our_value_lock_acq_t lock(directory_view->get_directory_service());
-                namespaces_directory_metadata_t<protocol_t> namespaces_directory = directory_view->get_our_value(&lock);
-                namespaces_directory.master_maps[namespace_id]; //create an entry
-                directory_view->set_our_value(namespaces_directory, &lock);
-            }
-
-            clone_ptr_t<directory_rwview_t<boost::optional<directory_echo_wrapper_t<reactor_business_card_t<protocol_t> > > > > reactor_directory =
-                directory_view->subview(field_lens(&namespaces_directory_metadata_t<protocol_t>::reactor_bcards))->subview(
-                    optional_member_lens<namespace_id_t, directory_echo_wrapper_t<reactor_business_card_t<protocol_t> > >(namespace_id));
-            
-            clone_ptr_t<directory_wview_t<std::map<master_id_t, master_business_card_t<protocol_t> > > > master_directory =
-                directory_view->subview(field_lens(&namespaces_directory_metadata_t<protocol_t>::master_maps))->subview(
-                    assumed_member_lens<namespace_id_t, std::map<master_id_t, master_business_card_t<protocol_t> > >(namespace_id));
-
-            reactor.reset(new reactor_t<protocol_t>(mbox_manager, reactor_directory, master_directory, branch_history, watchable.get_watchable(), store.get()));
-
-            reactor_has_been_initialized.pulse();
-        }
-
-        cond_t reactor_has_been_initialized;
-
-        mailbox_manager_t *mbox_manager;
-        clone_ptr_t<directory_rwview_t<namespaces_directory_metadata_t<protocol_t> > > directory_view;
-        namespace_id_t namespace_id;
-        boost::shared_ptr<semilattice_readwrite_view_t<branch_history_t<protocol_t> > > branch_history;
-        std::string file_path;
-
-        boost::scoped_ptr<typename protocol_t::store_t> store;
-        boost::scoped_ptr<reactor_t<protocol_t> > reactor;
-    };
-} //namespace reactor_driver_details
-=======
+template <class protocol_t>
 class watchable_and_reactor_t;
->>>>>>> 9c638163
 
 template <class protocol_t>
 class reactor_driver_t {
