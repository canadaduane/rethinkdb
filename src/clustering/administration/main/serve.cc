--- conflicted
+++ resolved
@@ -35,19 +35,16 @@
 #include "rpc/semilattice/view/function.hpp"
 #include "rpc/semilattice/view/member.hpp"
 
-<<<<<<< HEAD
 bool serve_(
     bool Iamaserver,
-    const std::string &filepath,
     const std::string &logfilepath,
+    // NB. filepath & persistent_file are used iff Iamaserver is true.
+    const std::string &filepath, metadata_persistence::persistent_file_t *persistent_file,
     const std::set<peer_address_t> &joins,
     int port, DEBUG_ONLY(int port_offset,) int client_port,
     machine_id_t machine_id, const cluster_semilattice_metadata_t &semilattice_metadata,
     std::string web_assets, signal_t *stop_cond)
 {
-=======
-bool serve(const std::string &filepath, metadata_persistence::persistent_file_t *persistent_file, const std::set<peer_address_t> &joins, int port, int client_port, machine_id_t machine_id, const cluster_semilattice_metadata_t &semilattice_metadata, std::string web_assets, signal_t *stop_cond) {
->>>>>>> 98658c40
     local_issue_tracker_t local_issue_tracker;
 
     log_writer_t log_writer(logfilepath, &local_issue_tracker);
@@ -230,13 +227,9 @@
         &memcached_namespace_repo,
         &perfmon_repo);
 
-<<<<<<< HEAD
     boost::scoped_ptr<metadata_persistence::semilattice_watching_persister_t> persister(!Iamaserver ? NULL :
         new metadata_persistence::semilattice_watching_persister_t(
-            filepath, machine_id, semilattice_manager_cluster.get_root_view(), &local_issue_tracker));
-=======
-    metadata_persistence::semilattice_watching_persister_t persister(persistent_file, machine_id, semilattice_manager_cluster.get_root_view());
->>>>>>> 98658c40
+            persistent_file, machine_id, semilattice_manager_cluster.get_root_view()));
 
     {
         int http_port = port + 1000;
@@ -268,13 +261,13 @@
     return true;
 }
 
-bool serve(const std::string &filepath, const std::set<peer_address_t> &joins, int port, DEBUG_ONLY(int port_offset,) int client_port, machine_id_t machine_id, const cluster_semilattice_metadata_t &semilattice_metadata, std::string web_assets, signal_t *stop_cond) {
+bool serve(const std::string &filepath, metadata_persistence::persistent_file_t *persistent_file, const std::set<peer_address_t> &joins, int port, DEBUG_ONLY(int port_offset,) int client_port, machine_id_t machine_id, const cluster_semilattice_metadata_t &semilattice_metadata, std::string web_assets, signal_t *stop_cond) {
     std::string logfilepath = filepath + "/log_file";
-    return serve_(true, filepath, logfilepath, joins, port, DEBUG_ONLY(port_offset,) client_port, machine_id, semilattice_metadata, web_assets, stop_cond);
+    return serve_(true, logfilepath, filepath, persistent_file, joins, port, DEBUG_ONLY(port_offset,) client_port, machine_id, semilattice_metadata, web_assets, stop_cond);
 }
 
 bool serve_proxy(const std::string &logfilepath, const std::set<peer_address_t> &joins, DEBUG_ONLY(int port_offset,) int client_port, machine_id_t machine_id, const cluster_semilattice_metadata_t &semilattice_metadata, std::string web_assets, signal_t *stop_cond) {
     // we give a port of 0 to indicate that the OS should assign us a port.
-    // filepath is ignored for proxies, so we just use the empty string.
-    return serve_(false, "", logfilepath, joins, 0, DEBUG_ONLY(port_offset,) client_port, machine_id, semilattice_metadata, web_assets, stop_cond);
+    // filepath and persistent_file are ignored for proxies, so we use the empty string & NULL respectively.
+    return serve_(false, logfilepath, "", NULL, joins, 0, DEBUG_ONLY(port_offset,) client_port, machine_id, semilattice_metadata, web_assets, stop_cond);
 }