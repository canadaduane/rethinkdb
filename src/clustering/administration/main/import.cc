--- conflicted
+++ resolved
@@ -198,76 +198,11 @@
             namespace_id = it->first;
         }
     } else if (error == METADATA_ERR_NONE) {
-<<<<<<< HEAD
         printf("Table '%s' not found, creating it.\n", table_name.c_str());
         *do_update = true;
         namespace_id = generate_uuid();
         change.get()->namespaces[namespace_id].get_mutable() =
             new_namespace<rdb_protocol_t>(sync_machine_id, db_id, dc_id, table_name, primary_key_in, port_defaults::reql_port, GIGABYTE);
-=======
-        // We need a primary key if we are to be creating a namespace.
-        if (!maybe_primary_key) {
-            printf("Trying to create a namespace but lack primary key.\n");
-            *namespace_out = namespace_id_t();
-            primary_key_out->clear();
-            return false;
-        }
-        std::string primary_key = *maybe_primary_key;
-
-        if (!datacenter_name) {
-            printf("Trying to create a namespace but lack datacenter parameter.\n");
-            *namespace_out = namespace_id_t();
-            primary_key_out->clear();
-            return false;
-        }
-
-        datacenters_semilattice_metadata_t dcs = datacenters->get();
-        metadata_searcher_t<datacenter_semilattice_metadata_t> dc_searcher(&dcs.datacenters);
-        metadata_search_status_t dc_error;
-        std::map<datacenter_id_t, deletable_t<datacenter_semilattice_metadata_t> >::iterator jt = dc_searcher.find_uniq(*datacenter_name, &dc_error);
-
-        if (dc_error != METADATA_SUCCESS) {
-            printf("Could not find datacenter. error = %d\n", dc_error);
-            *namespace_out = namespace_id_t();
-            primary_key_out->clear();
-            return false;
-        }
-
-        datacenter_id_t dc_id = jt->first;
-
-        namespace_semilattice_metadata_t<rdb_protocol_t> ns = new_namespace<rdb_protocol_t>(us, db_id, dc_id, table_name, primary_key, 0 /* unused memcached port arg */, GIGABYTE);
-        namespaces_semilattice_metadata_t<rdb_protocol_t> nss;
-        namespace_id_t ns_id = generate_uuid();
-        nss.namespaces.insert(std::make_pair(ns_id, ns));
-        namespaces->join(cow_ptr_t<namespaces_semilattice_metadata_t<rdb_protocol_t> >(nss));
-
-        // Try fill_in_blueprints twice.  Sigh.
-        cluster_semilattice_metadata_t metadata_copy = metadata->get();
-        bool try_another_fill_in_blueprints = false;
-        try {
-            fill_in_blueprints(&metadata_copy, directory->get(), us, false);
-        } catch (missing_machine_exc_t exc) {
-            try_another_fill_in_blueprints = true;
-        }
-
-        if (try_another_fill_in_blueprints) {
-            nap(1000);
-            metadata_copy = metadata->get();
-            fill_in_blueprints(&metadata_copy, directory->get(), us, false);
-        }
-
-        metadata->join(metadata_copy);
-
-        printf("Created namespace.  Waiting for readiness...\n");
-
-        wait_for_rdb_table_readiness(ns_repo, ns_id, interruptor);
-
-        printf("Done waiting for readiness.\n");
-
-        *namespace_out = ns_id;
-        *primary_key_out = primary_key;
-        return true;
->>>>>>> 009d6f51
     } else {
         printf("Error searching for namespace.\n");
     }
@@ -384,7 +319,7 @@
 
         if (do_update) {
             try {
-                fill_in_blueprints(&cluster_metadata, directory->get(), sync_machine_id);
+                fill_in_blueprints(&cluster_metadata, directory->get(), sync_machine_id, false);
             } catch (missing_machine_exc_t exc) {
                 printf("Cannot fill in blueprints while a machine is missing from the cluster\n");
                 return nil_uuid();
