--- conflicted
+++ resolved
@@ -59,7 +59,7 @@
 
 http_res_t directory_http_app_t::handle(const http_req_t &req) {
     if (req.method != GET) {
-        return http_res_t(405);
+        return http_res_t(HTTP_METHOD_NOT_ALLOWED);
     }
     try {
         std::map<peer_id_t, cluster_directory_metadata_t> md = directory_metadata->get();
@@ -82,26 +82,14 @@
                 std::string machine_id = uuid_to_str(metadata.machine_id);
                 body.AddItemToObject(machine_id.c_str(), get_metadata_json(&metadata, it, req.resource.end()));
             }
-<<<<<<< HEAD
             return http_json_res(body.get());
-=======
-            http_res_t res(200);
-            res.set_body("application/json", body.Print());
-            return res;
->>>>>>> 2d09334c
         } else {
             for (std::map<peer_id_t, cluster_directory_metadata_t>::const_iterator i = md.begin(); i != md.end(); ++i) {
                 cluster_directory_metadata_t metadata = i->second;
                 std::string machine_id = uuid_to_str(metadata.machine_id);
                 if (*requested_machine_id == machine_id) {
                     scoped_cJSON_t machine_json = scoped_cJSON_t(get_metadata_json(&metadata, it, req.resource.end()));
-<<<<<<< HEAD
                     return http_json_res(machine_json.get());
-=======
-                    http_res_t res(200);
-                    res.set_body("application/json", machine_json.Print());
-                    return res;
->>>>>>> 2d09334c
                 }
             }
             return http_error_res("Machine not found", HTTP_NOT_FOUND);
