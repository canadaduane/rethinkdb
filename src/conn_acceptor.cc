--- conflicted
+++ resolved
@@ -89,14 +89,8 @@
 
 perfmon_counter_t pm_conns_total("conns_total[conns]");
 
-<<<<<<< HEAD
 conn_handler_t::conn_handler_t() : parent(NULL), quitting(false) {
-=======
-conn_handler_t::conn_handler_t()
-    : parent(NULL), quitting(false)
-{
     pm_conns_total++;
->>>>>>> 12483364
 }
 
 void conn_handler_t::on_quit() {
