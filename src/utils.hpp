--- conflicted
+++ resolved
@@ -415,8 +415,7 @@
 
 bool notf(bool x);
 
-<<<<<<< HEAD
-
+/*
 template<class K, class V>
 std::ostream &operator<<(std::ostream &stream, const std::map<K, V> &map) {
     stream << "{ ";
@@ -437,8 +436,8 @@
 
     return stream;
 }
-=======
+*/
+
 std::string read_file(const char *path);
->>>>>>> 44df298a
 
 #endif // __UTILS_HPP__