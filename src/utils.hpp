--- conflicted
+++ resolved
@@ -4,14 +4,10 @@
 #include <stdlib.h>
 #include <stdint.h>
 #include <iostream>
+#include <map>
 #include <string>
-<<<<<<< HEAD
-#include <map>
-=======
 #include <vector>
->>>>>>> 3a1d7f6b
-
-// #include "config/args.hpp"
+
 #include "errors.hpp"
 #include <boost/uuid/uuid.hpp>
 #include <boost/function.hpp>
@@ -71,7 +67,6 @@
     }
 };
 
-<<<<<<< HEAD
 /* `death_runner_t` runs an arbitrary function in its destructor */
 class death_runner_t {
 public:
@@ -108,7 +103,6 @@
     typename std::map<key_t, value_t>::iterator it;
 };
 
-=======
 /* Binary blob that represents some unknown POD type */
 class binary_blob_t {
 public:
@@ -145,7 +139,6 @@
     return *reinterpret_cast<const obj_t *>(blob.data());
 }
 
->>>>>>> 3a1d7f6b
 // Like std::max, except it's technically not associative.
 repli_timestamp_t repli_max(repli_timestamp_t x, repli_timestamp_t y);
 
