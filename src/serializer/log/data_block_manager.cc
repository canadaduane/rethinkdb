--- conflicted
+++ resolved
@@ -7,8 +7,7 @@
 
     assert(state == state_unstarted);
     dbfile = file;
-    last_data_extent = NULL_OFFSET;
-    blocks_in_last_data_extent = 0;
+    last_data_extent = NULL;
 
     state = state_ready;
 }
@@ -17,8 +16,11 @@
 
     assert(state == state_unstarted);
     dbfile = file;
-    last_data_extent = last_metablock->last_data_extent;
-    blocks_in_last_data_extent = last_metablock->blocks_in_last_data_extent;
+    if (last_metablock->last_data_extent) {
+        last_data_extent = new gc_entry(last_metablock);
+    } else {
+        last_data_extent = NULL;
+    }
     state = state_ready;
 }
 
@@ -48,43 +50,66 @@
 
     unsigned int extent_id = (offset / extent_manager->extent_size);
     unsigned int block_id = (offset % extent_manager->extent_size) / block_size;
-<<<<<<< HEAD
     
     gc_entry *entry = entries.get(extent_id);
     assert(entry->g_array[block_id] == 0);
     entry->g_array.set(block_id, 1);
     
+    if (entry->state != gc_entry::state_young) {
+        gc_stats.unyoung_garbage_blocks++;
+    }
+    
     if (entry->g_array.count() == entry->g_array.size()) {
     
         /* Every block in the extent is now garbage. */
+        
         extent_manager->release_extent(entry->offset);
-        if (entry->our_pq_entry) gc_pq.remove(entry->our_pq_entry);
+        
+        switch (entry->state) {
+            
+            case gc_entry::state_active:
+                fail("Marking something in the active extent as garbage.");
+            
+            /* Remove from the young extent queue */
+            case gc_entry::state_young: {
+                std::deque< gc_entry*, gnew_alloc<gc_entry*> >::iterator it;
+                for (it = young_extent_queue.begin(); ; it++) {
+                    assert(it != young_extent_queue.end());
+                    if (*it == entry) {
+                        young_extent_queue.erase(it);
+                        break;
+                    }
+                }
+                break;
+            }
+            
+            /* Remove from the priority queue */
+            case gc_entry::state_old:
+                gc_pq.remove(entry->our_pq_entry);
+                break;
+            
+            /* Notify the GC that the extent got released during GC */
+            case gc_entry::state_in_gc:
+                assert(gc_state.current_entry == entry);
+                gc_state.current_entry = NULL;
+                break;
+        }
+        
+        if (entry->state != gc_entry::state_young) {
+            gc_stats.unyoung_total_blocks -= extent_manager->extent_size / block_size;
+        }
+        
         delete entry;
         entries.set(extent_id, NULL);
-        if (gc_state.current_entry == entry) gc_state.current_entry = NULL;
-        
-    } else if (entry->our_pq_entry) {
+        
+    } else if (entry->state == gc_entry::state_old) {
+    
         entry->our_pq_entry->update();
     }
-
-    gc_stats.garbage_blocks++;
-=======
-
-    if ((gc_state.step == gc_read || gc_state.step == gc_write)
-        && gc_state.current_entry.offset / extent_manager->extent_size == extent_id)
-    {
-        gc_state.current_entry.g_array.set(block_id, 1);
-        gc_stats.unyoung_garbage_blocks++;
-    } else {
-        assert(entries.get(extent_id));
-        entries.get(extent_id)->data.g_array.set(block_id, 1);
-        entries.get(extent_id)->update();
-        gc_stats.unyoung_garbage_blocks += !(entries.get(extent_id)->data.young);
-    }
->>>>>>> 407e6dc1
 }
 
 void data_block_manager_t::start_reconstruct() {
+
     gc_state.step = gc_reconstruct;
 }
 
@@ -95,48 +120,30 @@
 void data_block_manager_t::mark_live(off64_t offset) {
     assert(gc_state.step == gc_reconstruct);  // This is called at startup.
 
-
     unsigned int extent_id = (offset / extent_manager->extent_size);
     unsigned int block_id = (offset % extent_manager->extent_size) / block_size;
 
     if (entries.get(extent_id) == NULL) {
-<<<<<<< HEAD
-    
-        gc_entry *entry = new gc_entry;
-        entry->offset = extent_id * extent_manager->extent_size;
-        entry->active = false;
-        entry->g_array.set(); //set everything to garbage
+    
+        gc_entry *entry = new gc_entry(extent_id * extent_manager->extent_size);
+        entries.set(extent_id, entry);
         entry->our_pq_entry = gc_pq.push(entry);
-        entries.set(extent_id, entry);
         
         extent_manager->reserve_extent(entry->offset);
+        
+        // All are deemed garbage, and the extent is not young.
+        gc_stats.unyoung_total_blocks += extent_manager->extent_size / BTREE_BLOCK_SIZE;
+        gc_stats.unyoung_garbage_blocks += extent_manager->extent_size / BTREE_BLOCK_SIZE;
     }
 
     /* mark the block as alive */
     assert(entries.get(extent_id)->g_array[block_id] == 1);
     entries.get(extent_id)->g_array.set(block_id, 0);
-=======
-        gc_entry entry;
-        entry.init(extent_id * extent_manager->extent_size, false, false);
-        entry.g_array.set(); //set everything to garbage
-        entries.set(extent_id, gc_pq.push(entry));
-
-        // All are deemed garbage, and the block is not young.
-        gc_stats.unyoung_total_blocks += extent_manager->extent_size / BTREE_BLOCK_SIZE;
-        gc_stats.unyoung_garbage_blocks += extent_manager->extent_size / BTREE_BLOCK_SIZE;
-    }
-
-    /* mark the block as alive */
-    entries.get(extent_id)->data.g_array.set(block_id, 0);
-    // The block should never be young because we're reconstructing.
-    assert(!(entries.get(extent_id)->data.young));
+    
     gc_stats.unyoung_garbage_blocks--;
->>>>>>> 407e6dc1
 }
 
 void data_block_manager_t::end_reconstruct() {
-    for (unsigned int i = blocks_in_last_data_extent; i < extent_manager->extent_size / BTREE_BLOCK_SIZE; i++)
-        mark_live(last_data_extent + (BTREE_BLOCK_SIZE * i));
 
     gc_state.step = gc_ready;
 }
@@ -149,51 +156,17 @@
 /* TODO this currently cleans extent by extent, we should tune it to always have a certain number of outstanding blocks
  */
 void data_block_manager_t::run_gc() {
-<<<<<<< HEAD
-=======
-    do {
-        bool fallthrough;
-        switch (gc_state.step) {
-            case gc_ready:
-                fallthrough = false;
-                //TODO, need to make sure we don't gc the extent we're writing to
-                if (should_we_keep_gcing(gc_pq.peak())) {
-                    /* grab the entry */
-                    gc_state.current_entry = gc_pq.pop();
-
-                    // The reason why the GC deletes the entries instead of the PQ deleting them
-                    // is in case we get a write to the block we are GCing.
-                    gdelete(entries.get(gc_state.current_entry.offset / extent_manager->extent_size));
-                    entries.set(gc_state.current_entry.offset / extent_manager->extent_size, NULL);
-
-                    /* read all the live data into buffers */
-
-                    /* make sure the read callback knows who we are */
-                    gc_state.gc_read_callback.parent = this;
-
-                    for (unsigned int i = 0; i < extent_manager->extent_size / BTREE_BLOCK_SIZE; i++) {
-                        if (!gc_state.current_entry.g_array[i]) {
-                            dbfile->read_async(
-                                gc_state.current_entry.offset + (i * block_size),
-                                block_size,
-                                gc_state.gc_blocks + (i * block_size),
-                                &(gc_state.gc_read_callback));
-                            gc_state.refcount++;
-                            gc_state.blocks_copying++;
-                        }
-                    }
-                    gc_state.step = gc_read;
->>>>>>> 407e6dc1
 
     switch (gc_state.step) {
     
         case gc_ready:
             //TODO, need to make sure we don't gc the extent we're writing to
-            if (gc_pq.empty() || !gc_criterion()(*gc_pq.peak())) return;
+            if (gc_pq.empty() || !should_we_keep_gcing(*gc_pq.peak())) return;
 
             /* grab the entry */
             gc_state.current_entry = gc_pq.pop();
             gc_state.current_entry->our_pq_entry = NULL;
+            gc_state.current_entry->state = gc_entry::state_in_gc;
 
             /* read all the live data into buffers */
 
@@ -214,49 +187,48 @@
             gc_state.step = gc_read;
             break;
             
-        case gc_read:
+        case gc_read: {
             gc_state.refcount--;
             if (gc_state.refcount > 0) {
                 /* We got a block, but there are still more to go */
                 break;
-                
-            } else {
-                /* If other forces cause all of the blocks in the extent to become garbage
-                before we even finish GCing it, they will set current_extent to NULL. */
-                if (gc_state.current_entry == NULL) {
-                    gc_state.step = gc_ready;
-                    break;
-<<<<<<< HEAD
+            }    
+            
+            /* If other forces cause all of the blocks in the extent to become garbage
+            before we even finish GCing it, they will set current_entry to NULL. */
+            if (gc_state.current_entry == NULL) {
+                gc_state.step = gc_ready;
+                break;
+            }
+            
+            /* an array to put our writes in */
+            int num_writes = gc_state.current_entry->g_array.size() - gc_state.current_entry->g_array.count();
+            log_serializer_t::write_t writes[num_writes];
+            int current_write = 0;
+
+            for (unsigned int i = 0; i < extent_manager->extent_size / BTREE_BLOCK_SIZE; i++) {
+                /* We re-check the bit array here in case a write came in for one of the
+                blocks we are GCing. We wouldn't want to overwrite the new valid data with
+                out-of-date data. */
+                if (!gc_state.current_entry->g_array[i]) {
+                    writes[current_write].block_id = *((ser_block_id_t *) (gc_state.gc_blocks + (i * block_size)));
+                    writes[current_write].buf = gc_state.gc_blocks + (i * block_size);
+                    writes[current_write].callback = NULL;
+                    current_write++;
                 }
-                
-                /* an array to put our writes in */
-                int num_writes = gc_state.current_entry->g_array.size() - gc_state.current_entry->g_array.count();
-                log_serializer_t::write_t writes[num_writes];
-                int current_write = 0;
-
-                for (unsigned int i = 0; i < extent_manager->extent_size / BTREE_BLOCK_SIZE; i++) {
-                    /* We re-check the bit array here in case a write came in for one of the
-                    blocks we are GCing. We wouldn't want to overwrite the new valid data with
-                    out-of-date data. */
-                    if (!gc_state.current_entry->g_array[i]) {
-                        writes[current_write].block_id = *((ser_block_id_t *) (gc_state.gc_blocks + (i * block_size)));
-                        writes[current_write].buf = gc_state.gc_blocks + (i * block_size);
-                        writes[current_write].callback = NULL;
-                        current_write++;
-                    }
-                }
-                
-                assert(current_write == num_writes);
-                
-                /* make sure the callback knows who we are */
-                gc_state.gc_write_callback.parent = this;
-                
-                gc_state.step = gc_write;
-
-                /* schedule the write */
-                bool done = serializer->do_write(writes, num_writes, &gc_state.gc_write_callback);
-                if (!done) break;
             }
+            
+            assert(current_write == num_writes);
+            
+            /* make sure the callback knows who we are */
+            gc_state.gc_write_callback.parent = this;
+            
+            gc_state.step = gc_write;
+
+            /* schedule the write */
+            bool done = serializer->do_write(writes, num_writes, &gc_state.gc_write_callback);
+            if (!done) break;
+        }
             
         case gc_write:
             /* Our write should have forced all of the blocks in the extent to become garbage,
@@ -268,14 +240,8 @@
 
             gc_state.step = gc_ready;
 
-            /* update stats */
-            gc_stats.total_blocks -= EXTENT_SIZE / BTREE_BLOCK_SIZE;
-            gc_stats.garbage_blocks -= EXTENT_SIZE / BTREE_BLOCK_SIZE;
-
             if(state == state_shutting_down) {
-                if(shutdown_callback)
-                    shutdown_callback->on_datablock_manager_shutdown();
-                state = state_shut_down;
+                actually_shutdown();
                 return;
             }
             
@@ -284,78 +250,6 @@
             
         default: fail("Unknown gc_step");
     }
-=======
-            case gc_read:
-                fallthrough = false;
-                /* refcount can == 0 here if we fell through */
-                gc_state.refcount--;
-                if (gc_state.refcount <= 0) {
-                    /* we can get here with a refcount of 0 */
-                    gc_state.refcount = 0;
-
-                    /* check if blocks need to be copied */
-                    if (gc_state.current_entry.g_array.count() < gc_state.current_entry.g_array.size()) {
-                        /* an array to put our writes in */
-                        log_serializer_t::write_t writes[gc_state.current_entry.g_array.size() - gc_state.current_entry.g_array.count()];
-                        int nwrites = 0;
-
-                        for (unsigned int i = 0; i < extent_manager->extent_size / BTREE_BLOCK_SIZE; i++) {
-                            if (!gc_state.current_entry.g_array[i]) {
-                                writes[nwrites].block_id = *((ser_block_id_t *) (gc_state.gc_blocks + (i * block_size)));
-                                writes[nwrites].buf = gc_state.gc_blocks + (i * block_size);
-                                writes[nwrites].callback = NULL;
-                                nwrites++;
-                            }
-                        }
-                        /* make sure the callback knows who we are */
-                        gc_state.gc_write_callback.parent = this;
-
-                        /* release the gc'ed extent (it's safe because
-                         * the extent manager will ensure it won't be
-                         * given away until the metablock is
-                         * written) */
-                        extent_manager->release_extent(gc_state.current_entry.offset);
-
-                        /* schedule the write */
-                        fallthrough = serializer->do_write(writes, gc_state.current_entry.g_array.size() - gc_state.current_entry.g_array.count() , (log_serializer_t::write_txn_callback_t *) &gc_state.gc_write_callback);
-                    } else {
-                        fallthrough = true;
-                    }
-
-                    gc_state.step = gc_write;
-                }
-                if (!fallthrough)
-                    break;
-            case gc_write:
-                //not valid when writes are asynchronous (it would be nice if we could have this)
-                assert(gc_state.current_entry.g_array.count() == gc_state.current_entry.g_array.size()); //Checks if everything in the array has been marked as garbage
-                assert(entries.get(gc_state.current_entry.offset / extent_manager->extent_size) == NULL);
-
-                assert(gc_state.refcount == 0);
-                gc_state.blocks_copying = 0;
-
-                gc_state.step = gc_ready;
-
-                /* update stats */
-                gc_stats.unyoung_total_blocks -= extent_manager->extent_size / BTREE_BLOCK_SIZE;
-                gc_stats.unyoung_garbage_blocks -= extent_manager->extent_size / BTREE_BLOCK_SIZE;
-
-                if(state == state_shutting_down) {
-                    // The state = state_shut_down must happen
-                    // _before_ the shutdown_callback is called.
-                    state = state_shut_down;
-                    if(shutdown_callback)
-                        shutdown_callback->on_datablock_manager_shutdown();
-                    return;
-                }
-
-                break;
-            default:
-                fail("Unknown gc_step");
-                break;
-        }
-    } while (gc_state.step == gc_ready);
->>>>>>> 407e6dc1
 }
 
 void data_block_manager_t::prepare_metablock(metablock_mixin_t *metablock) {
@@ -363,111 +257,116 @@
     assert(state == state_ready
            || (state == state_shutting_down && gc_state.step == gc_read));
 
-    metablock->last_data_extent = last_data_extent;
-    metablock->blocks_in_last_data_extent = blocks_in_last_data_extent;
+    if (last_data_extent) {
+        metablock->last_data_extent = last_data_extent->offset;
+        metablock->blocks_in_last_data_extent =
+            last_data_extent->g_array.size() - last_data_extent->g_array.count();
+        
+    } else {
+        metablock->last_data_extent = NULL_OFFSET;
+        metablock->blocks_in_last_data_extent = 0;
+    }
 }
 
 bool data_block_manager_t::shutdown(shutdown_callback_t *cb) {
     assert(cb);
     assert(state == state_ready);
+    state = state_shutting_down;
 
     if(gc_state.step != gc_ready) {
-        state = state_shutting_down;
         shutdown_callback = cb;
         return false;
-    }
-
+    } else {
+        shutdown_callback = NULL;
+        actually_shutdown();
+        return true;
+    }
+}
+
+void data_block_manager_t::actually_shutdown() {
+    
+    assert(state == state_shutting_down);
     state = state_shut_down;
-    return true;
+    
+    if (last_data_extent) {
+        delete last_data_extent;
+        last_data_extent = NULL;
+    }
+    
+    while (!young_extent_queue.empty()) {
+        delete young_extent_queue.front();
+        young_extent_queue.pop_front();
+    }
+    
+    while (!gc_pq.empty()) {
+        delete gc_pq.pop();
+    }
+    
+    if (shutdown_callback) shutdown_callback->on_datablock_manager_shutdown();
 }
 
 off64_t data_block_manager_t::gimme_a_new_offset() {
-<<<<<<< HEAD
-    
-    if (last_data_extent == NULL_OFFSET) {
-        
-=======
-
-    if (blocks_in_last_data_extent == extent_manager->extent_size / block_size) {
-        /* deactivate the last extent */
-        entries.get(last_data_extent / extent_manager->extent_size)->data.active = false;
-        entries.get(last_data_extent / extent_manager->extent_size)->update();
-
->>>>>>> 407e6dc1
-        last_data_extent = extent_manager->gen_extent();
-        blocks_in_last_data_extent = 0;
-        add_gc_entry();
-    }
-    
-    off64_t offset = last_data_extent + blocks_in_last_data_extent * block_size;
-    blocks_in_last_data_extent ++;
-    
-    if (blocks_in_last_data_extent == extent_manager->extent_size / block_size) {
-       
-        /* deactivate the last extent */
-        entries.get(last_data_extent / EXTENT_SIZE)->active = false;
-        entries.get(last_data_extent / EXTENT_SIZE)->our_pq_entry->update();
-
-        last_data_extent = NULL_OFFSET;
+    
+    if (!last_data_extent) {
+    
+        last_data_extent = new gc_entry(extent_manager);
+
+        unsigned int extent_id = last_data_extent->offset / extent_manager->extent_size;
+        assert(entries.get(extent_id) == NULL);
+        entries.set(extent_id, last_data_extent);
+    }
+    
+    assert(last_data_extent->state == gc_entry::state_active);
+    
+    unsigned blocks_in_last_data_extent = last_data_extent->g_array.size() - last_data_extent->g_array.count();
+    assert(blocks_in_last_data_extent < extent_manager->extent_size / block_size);
+    
+    off64_t offset = last_data_extent->offset + blocks_in_last_data_extent * block_size;
+    
+    assert(last_data_extent->g_array[blocks_in_last_data_extent]);
+    last_data_extent->g_array.set(blocks_in_last_data_extent, 0);
+    
+    if (last_data_extent->g_array.count() == 0) {
+        
+        last_data_extent->state = gc_entry::state_young;
+        young_extent_queue.push_back(last_data_extent);
+        mark_unyoung_entries();
+        last_data_extent = NULL;
     }
     
     return offset;
 }
 
-void data_block_manager_t::add_gc_entry() {
-<<<<<<< HEAD
-    
-    gc_entry *entry = new gc_entry;
-    entry->offset = last_data_extent;
-    entry->active = true;
-    entry->our_pq_entry = gc_pq.push(entry);
-    
-=======
-    gc_entry entry;
-    entry.init(last_data_extent, true, true);
->>>>>>> 407e6dc1
-    unsigned int extent_id = last_data_extent / extent_manager->extent_size;
-    assert(entries.get(extent_id) == NULL);
-<<<<<<< HEAD
-    entries.set(extent_id, entry);
-=======
-
-    priority_queue_t<gc_entry, Less>::entry_t *pq_entry = gc_pq.push(entry);
-    entries.set(extent_id, pq_entry);
-
-    // update young_extent_queue
-    young_extent_queue.push(pq_entry);
-    mark_unyoung_entries();
-}
-
 // Looks at young_extent_queue and pops things off the queue that are
-// no longer deemed young, marking them as not young.
+// no longer deemed young, putting them on the priority queue.
 void data_block_manager_t::mark_unyoung_entries() {
+
     while (young_extent_queue.size() > GC_YOUNG_EXTENT_MAX_SIZE) {
         remove_last_unyoung_entry();
     }
 
     gc_entry::timestamp_t current_time = gc_entry::current_timestamp();
->>>>>>> 407e6dc1
 
     while (!young_extent_queue.empty()
-           && current_time - young_extent_queue.front()->data.timestamp > GC_YOUNG_EXTENT_TIMELIMIT_MICROS) {
+           && current_time - young_extent_queue.front()->timestamp > GC_YOUNG_EXTENT_TIMELIMIT_MICROS) {
         remove_last_unyoung_entry();
     }
 }
 
-// Pops young_extent_queue and marks the popped entry as unyoung.
+// Pops young_extent_queue and puts it on the priority queue.
 // Assumes young_extent_queue is not empty.
 void data_block_manager_t::remove_last_unyoung_entry() {
+
     assert(!young_extent_queue.empty());
 
-    priority_queue_t<gc_entry, Less>::entry_t *pq_entry = young_extent_queue.front();
-    young_extent_queue.pop();
-    pq_entry->data.young = false;
-    pq_entry->update();
-
+    gc_entry *entry = young_extent_queue.front();
+    young_extent_queue.pop_front();
+    
+    assert(entry->state == gc_entry::state_young);
+    entry->state = gc_entry::state_old;
+    entry->our_pq_entry = gc_pq.push(entry);
     gc_stats.unyoung_total_blocks += extent_manager->extent_size / BTREE_BLOCK_SIZE;
-    gc_stats.unyoung_garbage_blocks += pq_entry->data.g_array.count();
+    gc_stats.unyoung_garbage_blocks += entry->g_array.count();
 }
 
 
@@ -482,43 +381,19 @@
 // false when the entry is active or young, or when its garbage ratio
 // is lower than GC_THRESHOLD_RATIO_*.
 bool data_block_manager_t::should_we_keep_gcing(const gc_entry& entry) const {
-    return !entry.active && !entry.young && gc_stats.unyoung_garbage_blocks >= cmd_config->gc_low_ratio * gc_stats.unyoung_total_blocks;
+    return garbage_ratio() > cmd_config->gc_low_ratio;
 }
 
 // Answers the following question: Do we want to bother gc'ing?
 // Returns true when our garbage_ratio is greater than
 // GC_THRESHOLD_RATIO_*.
 bool data_block_manager_t::do_we_want_to_start_gcing() const {
-    return gc_stats.unyoung_garbage_blocks >= cmd_config->gc_high_ratio * gc_stats.unyoung_total_blocks;
+    return garbage_ratio() > cmd_config->gc_high_ratio;
 }
 
 /* !< is x less than y */
-<<<<<<< HEAD
 bool data_block_manager_t::Less::operator() (const data_block_manager_t::gc_entry *x, const data_block_manager_t::gc_entry *y) {
-    if (x->active)
-        return true;
-    else if (y->active)
-        return false;
-    else
-        return x->g_array.count() < y->g_array.count();
-=======
-bool data_block_manager_t::Less::operator() (const data_block_manager_t::gc_entry x, const data_block_manager_t::gc_entry y) {
-    if (y.active) {
-        return false;
-    }
-    else if (x.active) {
-        return true;
-    }
-    else if (y.young) {
-        return false;
-    }
-    else if (x.young) {
-        return true;
-    }
-    else {
-        return x.g_array.count() < y.g_array.count();
-    }
->>>>>>> 407e6dc1
+    return x->g_array.count() < y->g_array.count();
 }
 
 /****************
@@ -526,7 +401,7 @@
  ****************/
 
 // This will return NaN when gc_stats.unyoung_total_blocks is zero.
-float  data_block_manager_t::garbage_ratio() {
+float data_block_manager_t::garbage_ratio() const {
     // TODO: not divide by zero?
     return (float) gc_stats.unyoung_garbage_blocks / (float) gc_stats.unyoung_total_blocks;
 }