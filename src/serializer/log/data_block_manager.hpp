
#ifndef __SERIALIZER_LOG_DATA_BLOCK_MANAGER_HPP__
#define __SERIALIZER_LOG_DATA_BLOCK_MANAGER_HPP__

#include <functional>
#include <queue>
#include <utility>

#include "arch/arch.hpp"
#include "server/cmd_args.hpp"
#include "containers/priority_queue.hpp"
#include "containers/two_level_array.hpp"
#include "containers/bitset.hpp"
#include "concurrency/mutex.hpp"
#include "serializer/log/extents/extent_manager.hpp"
#include "serializer/serializer.hpp"
#include "serializer/types.hpp"
#include "perfmon.hpp"
#include "utils.hpp"

class log_serializer_t;

// Stats

extern perfmon_counter_t
    pm_serializer_data_extents,
    pm_serializer_old_garbage_blocks,
    pm_serializer_old_total_blocks;

//extern perfmon_function_t
//    pm_serializer_garbage_ratio;

class data_block_manager_t
{

    friend class dbm_read_ahead_fsm_t;

private:
    struct gc_write_t {
        block_id_t block_id;
        const void *buf;
        off64_t old_offset;
        off64_t new_offset;
        gc_write_t(block_id_t i, const void *b, off64_t old_offset) : block_id(i), buf(b), old_offset(old_offset), new_offset(0) { }
    };

    struct gc_writer_t {
        // TODO (rntz) make sure gc_writer uses appropriate io account
        gc_writer_t(gc_write_t *writes, int num_writes, data_block_manager_t *parent);
        bool done;
    private:
        /* TODO: This should go into log_serializer_t */
        void write_gcs(gc_write_t *writes, int num_writes);
        data_block_manager_t *parent;
    };

public:
    data_block_manager_t(const log_serializer_dynamic_config_t *dynamic_config, extent_manager_t *em, log_serializer_t *serializer, const log_serializer_static_config_t *static_config)
        : shutdown_callback(NULL), state(state_unstarted), 
          dynamic_config(dynamic_config), static_config(static_config), extent_manager(em), serializer(serializer),
          next_active_extent(0),
          gc_state(extent_manager->extent_size)//,
//          garbage_ratio_reporter(this)
    {
        rassert(dynamic_config);
        rassert(static_config);
        rassert(extent_manager);
        rassert(serializer);
    }
    ~data_block_manager_t() {
        rassert(state == state_unstarted || state == state_shut_down);
    }

public:
    struct metablock_mixin_t {
        off64_t active_extents[MAX_ACTIVE_DATA_EXTENTS];
        uint64_t blocks_in_active_extent[MAX_ACTIVE_DATA_EXTENTS];
    };

    /* When initializing the database from scratch, call start() with just the database FD. When
    restarting an existing database, call start() with the last metablock. */

public:
    static void prepare_initial_metablock(metablock_mixin_t *mb);
    void start_existing(direct_file_t *dbfile, metablock_mixin_t *last_metablock);

public:
    bool read(off64_t off_in, void *buf_out, file_t::account_t *io_account, iocallback_t *cb);

    /* Returns the offset to which the block will be written */
    // TODO (rntz) see whether anything uses assign_new_block_sequence_id=false
    off64_t write(const void *buf_in, block_id_t block_id, bool assign_new_block_sequence_id,
                  file_t::account_t *io_account, iocallback_t *cb);

public:
    /* exposed gc api */
    /* mark a buffer as garbage */
    void mark_garbage(off64_t);  // Takes a real off64_t.

    bool is_extent_in_use(unsigned int extent_id) {
        return entries.get(extent_id) != NULL;
    }

    /* r{start,stop}_reconstruct functions for safety */
    void start_reconstruct();
    void mark_live(off64_t);  // Takes a real off64_t.
    void end_reconstruct();

    /* We must make sure that blocks which have tokens pointing to them don't
    get garbage collected. This interface allows log_serializer to tell us about
    tokens */
    void mark_token_live(off64_t);
    void mark_token_garbage(off64_t);

    /* garbage collect the extents which meet the gc_criterion */
    void start_gc();

    /* take step in gcing */
    void run_gc();

public:
    void prepare_metablock(metablock_mixin_t *metablock);
    bool do_we_want_to_start_gcing() const;

public:
    struct shutdown_callback_t {
        virtual void on_datablock_manager_shutdown() = 0;
        virtual ~shutdown_callback_t() {}
    };
    // The shutdown_callback_t may destroy the data_block_manager.
    bool shutdown(shutdown_callback_t *cb);

public:

    struct gc_disable_callback_t {
        virtual void on_gc_disabled() = 0;
        virtual ~gc_disable_callback_t() {}
    };

    // Always calls the callback, returns true if the callback has
    // already been called.
    bool disable_gc(gc_disable_callback_t *cb);

    // Enables gc, immediately.
    void enable_gc();

private:
    void actually_shutdown();
    // This is permitted to destroy the data_block_manager.
    shutdown_callback_t *shutdown_callback;

private:
    enum state_t {
        state_unstarted,
        state_ready,
        state_shutting_down,
        state_shut_down
    } state;

    const log_serializer_dynamic_config_t* const dynamic_config;
    const log_serializer_static_config_t* const static_config;

    extent_manager_t* const extent_manager;
    /* TODO: This pointer should not be required */
    log_serializer_t *serializer;

    direct_file_t* dbfile;
    boost::scoped_ptr<file_t::account_t> gc_io_account_nice;
    boost::scoped_ptr<file_t::account_t> gc_io_account_high;
    file_t::account_t *choose_gc_io_account();

    off64_t gimme_a_new_offset();

    /* Checks whether the extent is empty and if it is, notifies the extent manager and cleans up */
    void check_and_handle_empty_extent(unsigned int extent_id);
    /* Just pushes the given extent on the potentially_empty_extents queue */
    void check_and_handle_empty_extent_later(unsigned int extent_id);
    std::vector<unsigned int> potentially_empty_extents;
    /* Runs check_and_handle_empty extent() for each extent in potentially_empty_extents */
    void check_and_handle_outstanding_empty_extents();

private:
    
    struct gc_entry;
    
    struct Less {
        bool operator() (const gc_entry *x, const gc_entry *y);
    };

    // Identifies an extent, the time we started writing to the
    // extent, whether it's the extent we're currently writing to, and
    // describes blocks are garbage.
    struct gc_entry :
        public intrusive_list_node_t<gc_entry>
    {
    public:
        data_block_manager_t *parent;
        
        off64_t offset; /* !< the offset that this extent starts at */
        bitset_t g_array; /* !< bit array for whether or not each block is garbage */
        bitset_t t_array; /* !< bit array for whether or not each block is referenced by some token */
        bitset_t i_array; /* !< bit array for whether or not each block is referenced by the current lba (*i*ndex) */
        // g_array is redundant. g_array[i] = !(t_array[i] || i_array[i])
        void update_g_array(unsigned int block_id) {
            g_array.set(block_id, !(t_array[block_id] || i_array[block_id]));
        }
        microtime_t timestamp; /* !< when we started writing to the extent */
        priority_queue_t<gc_entry*, Less>::entry_t *our_pq_entry; /* !< The PQ entry pointing to us */
        bool was_written; /* true iff the extent has been written to after starting up the serializer */
        
        enum state_t {
            // It has been, or is being, reconstructed from data on disk.
            state_reconstructing,
            // We are currently putting things on this extent. It is equal to last_data_extent.
            state_active,
            // Not active, but not a GC candidate yet. It is in young_extent_queue.
            state_young,
            // Candidate to be GCed. It is in gc_pq.
            state_old,
            // Currently being GCed. It is equal to gc_state.current_entry.
            state_in_gc,
        } state;
        
    public:
        
        /* This constructor is for starting a new extent. */
        explicit gc_entry(data_block_manager_t *parent)
            : parent(parent),
              offset(parent->extent_manager->gen_extent()),
              g_array(parent->static_config->blocks_per_extent()),
<<<<<<< HEAD
              t_array(parent->static_config->blocks_per_extent()),
              i_array(parent->static_config->blocks_per_extent()),
              timestamp(current_microtime())
=======
              timestamp(current_microtime()),
              was_written(false)
>>>>>>> 689e7367
        {
            rassert(parent->entries.get(offset / parent->extent_manager->extent_size) == NULL);
            parent->entries.set(offset / parent->extent_manager->extent_size, this);
            g_array.set();
            
            pm_serializer_data_extents++;
        }
        
        /* This constructor is for reconstructing extents that the LBA tells us contained
        data blocks. */
        explicit gc_entry(data_block_manager_t *parent, off64_t offset)
            : parent(parent),
              offset(offset),
              g_array(parent->static_config->blocks_per_extent()),
<<<<<<< HEAD
              t_array(parent->static_config->blocks_per_extent()),
              i_array(parent->static_config->blocks_per_extent()),
              timestamp(current_microtime())
=======
              timestamp(current_microtime()),
              was_written(false) 
>>>>>>> 689e7367
        {
            parent->extent_manager->reserve_extent(offset);
            rassert(parent->entries.get(offset / parent->extent_manager->extent_size) == NULL);
            parent->entries.set(offset / parent->extent_manager->extent_size, this);
            g_array.set();
            
            pm_serializer_data_extents++;
        }
        
        void destroy() {
            parent->extent_manager->release_extent(offset);
            delete this;
        }
        
        ~gc_entry() {
            rassert(parent->entries.get(offset / parent->extent_manager->extent_size) == this);
            parent->entries.set(offset / parent->extent_manager->extent_size, NULL);
            
            pm_serializer_data_extents--;
        }
        
        void print() {
#ifndef NDEBUG
            debugf("gc_entry:\n");
            debugf("offset: %ld\n", offset);
            for (unsigned int i = 0; i < g_array.size(); i++)
                debugf("%.8x:\t%d\n", (unsigned int) (offset + (i * DEVICE_BLOCK_SIZE)), g_array.test(i));
            debugf("\n");
            debugf("\n");
#endif
        }
    };
    
    /* Contains a pointer to every gc_entry, regardless of what its current state is */
    two_level_array_t<gc_entry*, MAX_DATA_EXTENTS> entries;
    
    /* Contains every extent in the gc_entry::state_reconstructing state */
    intrusive_list_t< gc_entry > reconstructed_extents;
    
    /* Contains the extents in the gc_entry::state_active state. The number of active extents
    is determined by dynamic_config->num_active_data_extents. */
    unsigned int next_active_extent;   // Cycles through the active extents
    gc_entry *active_extents[MAX_ACTIVE_DATA_EXTENTS];
    unsigned blocks_in_active_extent[MAX_ACTIVE_DATA_EXTENTS];
    
    /* Contains every extent in the gc_entry::state_young state */
    intrusive_list_t< gc_entry > young_extent_queue;
    
    /* Contains every extent in the gc_entry::state_old state */
    priority_queue_t<gc_entry*, Less> gc_pq;
    
    // Tells if we should keep gc'ing, being told the next extent that
    // would be gc'ed.
    bool should_we_keep_gcing(const gc_entry&) const;

    // Pops things off young_extent_queue that are no longer young.
    void mark_unyoung_entries();
    
    // Pops the last gc_entry off young_extent_queue and declares it
    // to be not young.
    void remove_last_unyoung_entry();

private:
    bool should_perform_read_ahead(off64_t offset);

    /* internal garbage collection structures */
    struct gc_read_callback_t : public iocallback_t {
        data_block_manager_t *parent;
        void on_io_complete() {
            parent->run_gc();
        }
    };

    void on_gc_write_done();

    enum gc_step {
        gc_reconstruct, /* reconstructing on startup */
        gc_ready, /* ready to start */
        gc_read,  /* waiting for reads, acquiring main_mutex */
        gc_write, /* waiting for writes */
    };

    /* Buffer used during GC. */
    std::vector<gc_write_t> gc_writes;

    struct gc_state_t {
    private:
        gc_step step_;               /* !< which step we're on.  See set_step.  */
    public:
        bool should_be_stopped;      /* !< whether gc is/should be
                                       stopped, and how many people
                                       think so */
        int refcount;               /* !< outstanding io reqs */
        char *gc_blocks;            /* !< buffer for blocks we're transferring */
        gc_entry *current_entry;    /* !< entry we're currently GCing */
        data_block_manager_t::gc_read_callback_t gc_read_callback;
        data_block_manager_t::gc_disable_callback_t *gc_disable_callback;

        explicit gc_state_t(size_t extent_size) : step_(gc_ready), should_be_stopped(0), refcount(0), current_entry(NULL)
        {
            /* TODO this is excessive as soon as we have a bound on how much space we need we should allocate less */
            gc_blocks = reinterpret_cast<char *>(malloc_aligned(extent_size, DEVICE_BLOCK_SIZE));
        }
        ~gc_state_t() {
            free(gc_blocks);
        }
        inline gc_step step() const { return step_; }

        // Sets step_, and calls gc_disable_callback if relevant.
        void set_step(gc_step next_step) {
            if (should_be_stopped && next_step == gc_ready && (step_ == gc_read || step_ == gc_write)) {
                rassert(gc_disable_callback);
                gc_disable_callback->on_gc_disabled();
                gc_disable_callback = NULL;
            }

            step_ = next_step;
        }
    } gc_state;

private:
    /* \brief structure to keep track of global stats about the data blocks
     */
    class gc_stat_t {
        private: 
            int val;
            perfmon_counter_t &perfmon;
        public:
            explicit gc_stat_t(perfmon_counter_t &perfmon)
                : val(0), perfmon(perfmon)
            {}
            void operator++(int) { val++; perfmon++;}
            void operator+=(int64_t num) { val += num; perfmon += num; }
            void operator--(int) { val--; perfmon--;}
            void operator-=(int64_t num) { val -= num; perfmon -= num;}
            int get() const {return val;}
    };

    struct gc_stats_t {
        gc_stat_t old_total_blocks;
        gc_stat_t old_garbage_blocks;
        gc_stats_t()
            : old_total_blocks(pm_serializer_old_total_blocks), old_garbage_blocks(pm_serializer_old_garbage_blocks)
        {}
    } gc_stats;

public:
    /* \brief ratio of garbage to blocks in the system
     */
    float garbage_ratio() const;

    /* \brief perfmon to output the garbage ratio
     */
    
/*    class garbage_ratio_reporter_t :
        public perfmon_function_t::internal_function_t
    {
    private: 
        data_block_manager_t *data_block_manager;
    public:
        explicit garbage_ratio_reporter_t(data_block_manager_t *data_block_manager)
            : perfmon_function_t::internal_function_t(&pm_serializer_garbage_ratio),
              data_block_manager(data_block_manager) {}
        ~garbage_ratio_reporter_t() {}
        std::string compute_stat() {
            return format(data_block_manager->garbage_ratio());
        }
    } garbage_ratio_reporter;
*/
    int64_t garbage_ratio_total_blocks() const { return gc_stats.old_garbage_blocks.get(); }
    int64_t garbage_ratio_garbage_blocks() const { return gc_stats.old_garbage_blocks.get(); }


private:
    DISABLE_COPYING(data_block_manager_t);
};

#endif /* __SERIALIZER_LOG_DATA_BLOCK_MANAGER_HPP__ */<|MERGE_RESOLUTION|>--- conflicted
+++ resolved
@@ -228,14 +228,10 @@
             : parent(parent),
               offset(parent->extent_manager->gen_extent()),
               g_array(parent->static_config->blocks_per_extent()),
-<<<<<<< HEAD
               t_array(parent->static_config->blocks_per_extent()),
               i_array(parent->static_config->blocks_per_extent()),
-              timestamp(current_microtime())
-=======
               timestamp(current_microtime()),
               was_written(false)
->>>>>>> 689e7367
         {
             rassert(parent->entries.get(offset / parent->extent_manager->extent_size) == NULL);
             parent->entries.set(offset / parent->extent_manager->extent_size, this);
@@ -250,14 +246,10 @@
             : parent(parent),
               offset(offset),
               g_array(parent->static_config->blocks_per_extent()),
-<<<<<<< HEAD
               t_array(parent->static_config->blocks_per_extent()),
               i_array(parent->static_config->blocks_per_extent()),
-              timestamp(current_microtime())
-=======
               timestamp(current_microtime()),
-              was_written(false) 
->>>>>>> 689e7367
+              was_written(false)
         {
             parent->extent_manager->reserve_extent(offset);
             rassert(parent->entries.get(offset / parent->extent_manager->extent_size) == NULL);
