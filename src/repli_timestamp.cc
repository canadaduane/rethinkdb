// Copyright 2010-2014 RethinkDB, all rights reserved.
<<<<<<< HEAD
#define __STDC_FORMAT_MACROS
=======
>>>>>>> 1db2f996
#include <inttypes.h>

#include "containers/printf_buffer.hpp"
#include "repli_timestamp.hpp"
#include "utils.hpp"

write_message_t &operator<<(write_message_t &msg, repli_timestamp_t tstamp) {
    return msg << tstamp.longtime;
}

MUST_USE archive_result_t deserialize(read_stream_t *s, repli_timestamp_t *tstamp) {
    return deserialize(s, &tstamp->longtime);
}

<<<<<<< HEAD
const repli_timestamp_t repli_timestamp_t::invalid = { static_cast<uint64_t>(-1) };
=======
const repli_timestamp_t repli_timestamp_t::invalid = { UINT64_MAX };
>>>>>>> 1db2f996
const repli_timestamp_t repli_timestamp_t::distant_past = { 0 };

repli_timestamp_t superceding_recency(repli_timestamp_t x, repli_timestamp_t y) {
    repli_timestamp_t ret;
    // This uses the fact that invalid is UINT64_MAX.
    ret.longtime = std::max<uint64_t>(x.longtime + 1, y.longtime + 1) - 1;
    return ret;
}

void debug_print(printf_buffer_t *buf, repli_timestamp_t tstamp) {
    buf->appendf("%" PRIu64, tstamp.longtime);
}<|MERGE_RESOLUTION|>--- conflicted
+++ resolved
@@ -1,8 +1,4 @@
 // Copyright 2010-2014 RethinkDB, all rights reserved.
-<<<<<<< HEAD
-#define __STDC_FORMAT_MACROS
-=======
->>>>>>> 1db2f996
 #include <inttypes.h>
 
 #include "containers/printf_buffer.hpp"
@@ -17,11 +13,7 @@
     return deserialize(s, &tstamp->longtime);
 }
 
-<<<<<<< HEAD
-const repli_timestamp_t repli_timestamp_t::invalid = { static_cast<uint64_t>(-1) };
-=======
 const repli_timestamp_t repli_timestamp_t::invalid = { UINT64_MAX };
->>>>>>> 1db2f996
 const repli_timestamp_t repli_timestamp_t::distant_past = { 0 };
 
 repli_timestamp_t superceding_recency(repli_timestamp_t x, repli_timestamp_t y) {
