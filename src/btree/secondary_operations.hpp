// Copyright 2010-2014 RethinkDB, all rights reserved.
#ifndef BTREE_SECONDARY_OPERATIONS_HPP_
#define BTREE_SECONDARY_OPERATIONS_HPP_

#include <map>
#include <string>
#include <vector>

#include "buffer_cache/types.hpp"
#include "containers/archive/archive.hpp"
#include "containers/uuid.hpp"
#include "rpc/serialize_macros.hpp"
#include "serializer/types.hpp"

<<<<<<< HEAD
class alt_buf_lock_t;
=======
class buf_lock_t;
>>>>>>> 1db2f996

struct secondary_index_t {
    secondary_index_t()
        : superblock(NULL_BLOCK_ID), post_construction_complete(false),
          id(generate_uuid())
    { }

    /* A virtual superblock. */
    block_id_t superblock;

    /* An opaque_definition_t is a serializable description of the secondary
     * index. Values which are stored in the B-Tree (template parameters to
     * `find_keyvalue_location_for_[read,write]`) must support the following
     * method:
     * store_key_t index(const opaque_definition_t &);
     * Which returns the value of the secondary index.
     */
    typedef std::vector<char> opaque_definition_t;

    /* Whether or not the sindex has complete postconstruction. */
    bool post_construction_complete;

    /* An opaque blob that describes the index */
    opaque_definition_t opaque_definition;

    /* Sindexes contain a uuid_u to prevent a rapid deletion and recreation of
     * a sindex with the same name from tricking a post construction in to
     * switching targets. This issue is described in more detail here:
     * https://github.com/rethinkdb/rethinkdb/issues/657 */
    uuid_u id;

    /* Used in unit tests. */
    bool operator==(const secondary_index_t &other) const {
        return superblock == other.superblock &&
               opaque_definition == other.opaque_definition;
    }

    RDB_DECLARE_ME_SERIALIZABLE;
};

//Secondary Index functions

/* Note if this function is called after secondary indexes have been added it
 * will leak blocks (and also make those secondary indexes unusable.) There's
 * no reason to ever do this. */
<<<<<<< HEAD
void initialize_secondary_indexes(alt_buf_lock_t *superblock);

bool get_secondary_index(alt_buf_lock_t *sindex_block,
                         const std::string &id,
                         secondary_index_t *sindex_out);

bool get_secondary_index(alt_buf_lock_t *sindex_block, uuid_u id,
                         secondary_index_t *sindex_out);

void get_secondary_indexes(alt_buf_lock_t *sindex_block,
                           std::map<std::string, secondary_index_t> *sindexes_out);

/* Overwrites existing values with the same id. */
void set_secondary_index(alt_buf_lock_t *sindex_block,
                         const std::string &id, const secondary_index_t &sindex);

/* Must be used to overwrite an already existing sindex. */
void set_secondary_index(alt_buf_lock_t *sindex_block, uuid_u id,
                         const secondary_index_t &sindex);

// XXX note this just drops the entry. It doesn't cleanup the btree that it points
// to. `drop_sindex` Does both and should be used publicly.
bool delete_secondary_index(alt_buf_lock_t *sindex_block, const std::string &id);

// XXX note this just drops the enties. It doesn't cleanup the btree that it points
// to. `drop_all_sindexes` does both and should be used publicly.
void delete_all_secondary_indexes(alt_buf_lock_t *sindex_block);
=======
void initialize_secondary_indexes(buf_lock_t *superblock);

bool get_secondary_index(buf_lock_t *sindex_block,
                         const std::string &id,
                         secondary_index_t *sindex_out);

bool get_secondary_index(buf_lock_t *sindex_block, uuid_u id,
                         secondary_index_t *sindex_out);

void get_secondary_indexes(buf_lock_t *sindex_block,
                           std::map<std::string, secondary_index_t> *sindexes_out);

/* Overwrites existing values with the same id. */
void set_secondary_index(buf_lock_t *sindex_block,
                         const std::string &id, const secondary_index_t &sindex);

/* Must be used to overwrite an already existing sindex. */
void set_secondary_index(buf_lock_t *sindex_block, uuid_u id,
                         const secondary_index_t &sindex);

// XXX note this just drops the entry. It doesn't cleanup the btree that it points
// to. `drop_sindex` Does both and should be used publicly.
bool delete_secondary_index(buf_lock_t *sindex_block, const std::string &id);
>>>>>>> 1db2f996

#endif /* BTREE_SECONDARY_OPERATIONS_HPP_ */<|MERGE_RESOLUTION|>--- conflicted
+++ resolved
@@ -12,11 +12,7 @@
 #include "rpc/serialize_macros.hpp"
 #include "serializer/types.hpp"
 
-<<<<<<< HEAD
-class alt_buf_lock_t;
-=======
 class buf_lock_t;
->>>>>>> 1db2f996
 
 struct secondary_index_t {
     secondary_index_t()
@@ -62,35 +58,6 @@
 /* Note if this function is called after secondary indexes have been added it
  * will leak blocks (and also make those secondary indexes unusable.) There's
  * no reason to ever do this. */
-<<<<<<< HEAD
-void initialize_secondary_indexes(alt_buf_lock_t *superblock);
-
-bool get_secondary_index(alt_buf_lock_t *sindex_block,
-                         const std::string &id,
-                         secondary_index_t *sindex_out);
-
-bool get_secondary_index(alt_buf_lock_t *sindex_block, uuid_u id,
-                         secondary_index_t *sindex_out);
-
-void get_secondary_indexes(alt_buf_lock_t *sindex_block,
-                           std::map<std::string, secondary_index_t> *sindexes_out);
-
-/* Overwrites existing values with the same id. */
-void set_secondary_index(alt_buf_lock_t *sindex_block,
-                         const std::string &id, const secondary_index_t &sindex);
-
-/* Must be used to overwrite an already existing sindex. */
-void set_secondary_index(alt_buf_lock_t *sindex_block, uuid_u id,
-                         const secondary_index_t &sindex);
-
-// XXX note this just drops the entry. It doesn't cleanup the btree that it points
-// to. `drop_sindex` Does both and should be used publicly.
-bool delete_secondary_index(alt_buf_lock_t *sindex_block, const std::string &id);
-
-// XXX note this just drops the enties. It doesn't cleanup the btree that it points
-// to. `drop_all_sindexes` does both and should be used publicly.
-void delete_all_secondary_indexes(alt_buf_lock_t *sindex_block);
-=======
 void initialize_secondary_indexes(buf_lock_t *superblock);
 
 bool get_secondary_index(buf_lock_t *sindex_block,
@@ -114,6 +81,5 @@
 // XXX note this just drops the entry. It doesn't cleanup the btree that it points
 // to. `drop_sindex` Does both and should be used publicly.
 bool delete_secondary_index(buf_lock_t *sindex_block, const std::string &id);
->>>>>>> 1db2f996
 
 #endif /* BTREE_SECONDARY_OPERATIONS_HPP_ */