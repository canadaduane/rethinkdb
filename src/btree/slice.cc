--- conflicted
+++ resolved
@@ -38,13 +38,9 @@
     boost::scoped_ptr<cache_t> cache(new cache_t(serializer, &startup_dynamic_config));
 
     /* Initialize the root block */
-<<<<<<< HEAD
-    transactor_t transactor(cache.get(), rwi_write, current_time());
-=======
-    transactor_t transactor(cache.get(), rwi_write, 1);
->>>>>>> 58d5eaf2
+    transactor_t transactor(cache.get(), rwi_write, 1, current_time());
     buf_lock_t superblock(transactor, SUPERBLOCK_ID, rwi_write);
-    btree_superblock_t *sb = (btree_superblock_t*)(superblock->get_data_major_write());
+    btree_superblock_t *sb = reinterpret_cast<btree_superblock_t *>(superblock->get_data_major_write());
     sb->magic = btree_superblock_t::expected_magic;
     sb->root_block = NULL_BLOCK_ID;
 
