--- conflicted
+++ resolved
@@ -4,11 +4,7 @@
 #include "errors.hpp"
 #include <boost/scoped_ptr.hpp>
 
-<<<<<<< HEAD
 #include "utils.hpp"
-#include "buffer_cache/buf_lock.hpp"
-=======
->>>>>>> 1a46ff01
 #include "containers/scoped_malloc.hpp"
 #include "btree/node.hpp"
 #include "btree/leaf_node.hpp"
@@ -103,8 +99,8 @@
     explicit got_superblock_t(superblock_t * sb_) : sb(sb_) { }
 
     // This is a convenience function which should only be used for real superblocks.
-    buf_t* get_real_buf() {
-        return static_cast<real_superblock_t*>(sb.get())->get()->buf();
+    buf_lock_t* get_real_buf() {
+        return static_cast<real_superblock_t*>(sb.get())->get();
     }
 
     boost::scoped_ptr<superblock_t> sb;
@@ -207,7 +203,6 @@
 };
 
 
-<<<<<<< HEAD
 /* This iterator encapsulates most of the metainfo data layout. Unfortunately,
  * functions set_superblock_metainfo and delete_superblock_metainfo also know a
  * lot about the data layout, so if it's changed, these functions must be
@@ -256,20 +251,13 @@
     char* value_ptr;
 };
 
-bool get_superblock_metainfo(transaction_t *txn, buf_t *superblock, const std::vector<char> &key, std::vector<char> &value_out);
-void get_superblock_metainfo(transaction_t *txn, buf_t *superblock, std::vector<std::pair<std::vector<char>,std::vector<char> > > &kv_pairs_out);
-=======
 bool get_superblock_metainfo(transaction_t *txn, buf_lock_t *superblock, const std::vector<char> &key, std::vector<char> &value_out);
->>>>>>> 1a46ff01
+void get_superblock_metainfo(transaction_t *txn, buf_lock_t *superblock, std::vector<std::pair<std::vector<char>,std::vector<char> > > &kv_pairs_out);
 
 void set_superblock_metainfo(transaction_t *txn, buf_lock_t *superblock, const std::vector<char> &key, const std::vector<char> &value);
 
-<<<<<<< HEAD
-void delete_superblock_metainfo(transaction_t *txn, buf_t *superblock, const std::vector<char> &key);
-void clear_superblock_metainfo(transaction_t *txn, buf_t *superblock);
-=======
 void delete_superblock_metainfo(transaction_t *txn, buf_lock_t *superblock, const std::vector<char> &key);
->>>>>>> 1a46ff01
+void clear_superblock_metainfo(transaction_t *txn, buf_lock_t *superblock);
 
 #include "btree/operations.tcc"
 
