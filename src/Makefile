--- conflicted
+++ resolved
@@ -174,29 +174,7 @@
 endif
 endif
 
-<<<<<<< HEAD
-V8_CHAIN?=0
-
-ifeq ($(V8_CHAIN),1)
-LDFLAGS+= -L ../external/v8
-CXXPATHDS+= -isystem ../external/v8/include
-CPATHDS+= -isystem ../external/v8/include
-endif
-
-STATIC_V8?=$(STATICFORCE)
-
-ifeq ($(STATIC_V8),0)
-LDFLAGS+=-lv8
-else
-ifeq ($(STATIC_V8),1)
-LDFLAGS+=-static -lv8 -dynamic
-endif
-endif
-
-ifeq ($(V8_CHAIN),2)
-=======
 ifeq ($(V8CHAIN),2)
->>>>>>> f533ac99
 # This is only in foreign static mode.
 LDFLAGS+= -lv8_base -lv8_snapshot
 endif
