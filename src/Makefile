# Copyright 2010-2012 RethinkDB, all rights reserved.
space=$(eval) $(eval)
comma=,


##### Pretty-printing

ANSI_BOLD_ON:=[1m
ANSI_BOLD_OFF:=[0m
ANSI_UL_ON:=[4m
ANSI_UL_OFF:=[0m

##### Configuring stuff

IGNORE_MAKEFILE_CHANGES?=0

ifeq ($(IGNORE_MAKEFILE_CHANGES),1)
MAKEFILE_DEPENDENCY:=
else
MAKEFILE_DEPENDENCY:=Makefile
endif

# Set SOLO to 0 to build RethinkDB Cache (otherwise, RethinkDB Solo is built)
SOLO?=1
ifeq ($(SOLO),1)
RETHINKDB_CACHE_PRODUCT:=0
RETHINKDB_SOLO_PRODUCT:=1
PRODUCT_NAME:=RethinkDB
VANILLA_PACKAGE_NAME?=rethinkdb
SERVER_EXEC_NAME?=rethinkdb
else
RETHINKDB_CACHE_PRODUCT:=1
RETHINKDB_SOLO_PRODUCT:=0
PRODUCT_NAME:=RethinkDB Cache
VANILLA_PACKAGE_NAME?=rethinkdb-cache
SERVER_EXEC_NAME?=rethinkdb-cache
endif

STATIC?=0

ifeq ($(STATIC),1)
VANILLA_PACKAGE_NAME+=-static
STATICFORCE?=1
endif

TRIAL_PACKAGE_NAME:=$(VANILLA_PACKAGE_NAME)-trial
PACKAGE_NAME:=$(VANILLA_PACKAGE_NAME)
SERVER_UNIT_TEST_NAME:=$(SERVER_EXEC_NAME)-unittest

PREFIX?=

SCRIPTS_DIR:=../scripts
START_DB_NAME:=start_rethinkdb
GDB_FUNCTIONS_NAME:=rethinkdb-gdb.py
CTAGSPROG:=ctags
ETAGSPROG:=$(CTAGSPROG) -e
TAGSFILE:=.tags
ETAGSFILE:=TAGS
CSCOPE_XREF:=.cscope
RUN_PORT?=11211
RUN_FLAGS?=-s 3 -c 2 -m 10
RUN_FILE?=rethinkdb_data
VALGRIND_FLAGS?=--leak-check=full --db-attach=yes --show-reachable=yes --suppressions=../scripts/rethinkdb-valgrind-suppressions.supp
CALLGRIND_FLAGS?=--simulate-cache=yes --simulate-wb=yes --simulate-hwpref=yes --cacheuse=yes --collect-jumps=yes

COMPILER?=gcc
override COMPILER:=$(shell echo $(COMPILER) | tr '[:lower:]' '[:upper:]')
SUPPORTED_COMPILERS:=GCC CLANG INTEL
ifneq ($(COMPILER),$(filter $(COMPILER),$(SUPPORTED_COMPILERS)))
$(error Unknown compiler: $(COMPILER). The supported compilers are: $(SUPPORTED_COMPILERS))
endif

# Set SYMBOLS to 1 to enable symbols, even in release mode
SYMBOLS?=0

ifeq ($(GPERF),1)
DEBUG=0
NO_TCMALLOC:=1
SYMBOLS:=1
NO_OMIT_FRAME_POINTER:=1
endif

JSON_SHORTCUTS?=0
DEBUG?=1
VALGRIND?=0
MCHECK?=0
NO_TCMALLOC?=0
SEMANTIC_SERIALIZER_CHECK?=0
MOCK_CACHE_CHECK?=0
VERBOSE?=0
UNIT_TESTS?=0
AIOSUPPORT?=0
BUILD_DRIVERS?=1
LINT?=0

# Set TRIAL to 1 to build a 21-day trial version. If you want a different number of days, set TIMEBOMB to the number of days instead.
TRIAL?=0
TIMEBOMB?=0

# Choose our directories
# This makefile is meant to be run from the 'src' directory.
SOURCE_DIR:=.
BUILD_ROOT_DIR:=../build
ifeq (${DEBUG},1)
BUILD_DIR:=$(BUILD_ROOT_DIR)/debug
else
BUILD_DIR:=$(BUILD_ROOT_DIR)/release
endif

ifeq ($(COMPILER), CLANG)
BUILD_DIR:=$(BUILD_DIR)_clang
else
ifeq ($(COMPILER), INTEL)
BUILD_DIR:=$(BUILD_DIR)_intel
endif
endif
DESTDIR?=/tmp/

PACKAGES_DIR:=$(BUILD_ROOT_DIR)/packages
RPM_PACKAGE_DIR:=$(PACKAGES_DIR)/rpm
DEB_PACKAGE_DIR:=$(PACKAGES_DIR)/deb


ifeq ($(COMPILER),CLANG)
CXX:=clang
else
ifeq ($(COMPILER),INTEL)
CXX:=icc
endif
endif

# We assemble path directives.
LDPATHDS:=
CXXPATHDS:=
CPATHDS:=

STATICFORCE?=0

ifeq ($(COMPILER),CLANG)
LDFLAGS:=-Wl,--no-as-needed 
ifeq ($(STATICFORCE),1)
LDFLAGS+= -static
STATIC_LIBGCC=1
endif
LDFLAGS+=$(LDPATHDS) -pthread -lrt -lstdc++ -lm
ifeq ($(STATICFORCE),1)
LDFLAGS+= -Wl,-Bdynamic
endif
else
ifeq ($(COMPILER),INTEL)
LDFLAGS:= -B/opt/intel/bin 
ifeq ($(STATICFORCE),1)
LDFLAGS+= -static
STATIC_LIBGCC=1
endif
LDFLAGS+=$(LDPATHDS) -pthread -lrt -lstdc++
ifeq ($(STATICFORCE),1)
LDFLAGS+= -Wl,-Bdynamic
endif
else
# GCC
LDFLAGS:=-Wl,--no-as-needed 
ifeq ($(STATICFORCE),1)
LDFLAGS+= -static
STATIC_LIBGCC=1
endif
LDFLAGS+=$(LDPATHDS) -pthread -lrt
ifeq ($(STATICFORCE),1)
LDFLAGS+= -Wl,-Bdynamic
endif
endif
endif

V8_CHAIN?=0
STATIC_V8?=$(STATICFORCE)

ifeq ($(V8_CHAIN),1)
LDFLAGS+= -L ../external/v8
CXXPATHDS+= -isystem ../external/v8/include
CPATHDS+= -isystem ../external/v8/include
endif

ifeq ($(STATIC_V8),0)
LDFLAGS+=-lv8
else
ifeq ($(STATIC_V8),1)
LDFLAGS+=-static -lv8 -dynamic
endif
endif

ifeq ($(V8_CHAIN),2)
# This is only in foreign static mode.
LDFLAGS+= -lv8_base -lv8_snapshot
endif

ifeq ($(LIBCRYPTO),1)
LDFLAGS+=-lcrypto 
endif

LIB_SEARCH_PATHS?=
LDFLAGS+=$(foreach TLIB, $(LIB_SEARCH_PATHS), -L $(TLIB))

STATIC_LIBRARIES:=

STATIC_RECOMMENDS_INDIFFERENT:=boost_serialization protobuf boost_program_options

STATIC_RECOMMENDS_IMPORTANT:=

ifeq ($(NO_TCMALLOC),0)
STATIC_RECOMMENDS_IMPORTANT+=tcmalloc_minimal
endif

RECOMMENDED_STATIC?=1
HIGHLY_RECOMMENDED_STATIC?=1

ifeq ($(RECOMMENDED_STATIC),1)
STATIC_LIBRARIES+=$(STATIC_RECOMMENDS_INDIFFERENT)
else
LDFLAGS+=$(foreach TLIB, $(STATIC_RECOMMENDS_INDIFFERENT), -l$(TLIB))
endif

ifeq ($(HIGHLY_RECOMMENDED_STATIC),1)
STATIC_LIBRARIES+=$(STATIC_RECOMMENDS_IMPORTANT)
else
LDFLAGS+=$(foreach TLIB, $(STATIC_RECOMMENDS_IMPORTANT), -l$(TLIB))
endif

CXXFLAGS?=

CXXFLAGS+=-I$(SOURCE_DIR) $(CXXPATHDS) -pthread
CXXFLAGS+="-DPRODUCT_NAME=\"$(PRODUCT_NAME)\""

ifeq ($(SOLO),1)
CXXFLAGS+=-DRETHINKDB_SOLO_PRODUCT
else
CXXFLAGS+=-DRETHINKDB_CACHE_PRODUCT
endif

CXXFLAGS+=-Wall -Wextra -Werror -Wnon-virtual-dtor

ifeq ($(COMPILER), INTEL)
CXXFLAGS+=-std=gnu++98 -w1 -ftls-model=local-dynamic
else
ifeq ($(COMPILER), CLANG)
CXXFLAGS+=-Wformat=2 -Wswitch-enum -Wswitch-default -Wno-unneeded-internal-declaration -Wused-but-marked-unused -Wunused-macros -Wundef -Wvla -Wshadow -Wconditional-uninitialized -Wmissing-noreturn
else
ifeq ($(LEGACY_GCC), 1)
CXXFLAGS+=-Wformat=2 -Wswitch-enum -Wswitch-default
else
# TODO(OSX) Get rid of -Wno-format-nonliteral and figure out a local solution.
CXXFLAGS+=-Wformat=2 -Wswitch-enum -Wswitch-default -Wno-array-bounds -Wno-format-nonliteral
endif
endif
endif

ifeq ($(AGRESSIVE_BUF_UNLOADING),1)
CXXFLAGS+=-DAGRESSIVE_BUF_UNLOADING=1
endif

ifneq ($(PREFIX),)
CXXFLAGS+=-DCPREFIX='"$(PREFIX)"'
endif

ifneq ($(WEBRESDIR),)
CXXFLAGS+=-DWEBRESDIR='"$(WEBRESDIR)"'
endif

ifeq ($(COMPILER),INTEL)
IGNORE_SOME_ICC_LD_WARNINGS?=1
else
IGNORE_SOME_ICC_LD_WARNINGS?=0
endif

STRIP_ON_INSTALL?=1

NO_OMIT_FRAME_POINTER?=0

# Configure debug vs. release
ifeq ($(DEBUG),1)
SYMBOLS:=1
CXXFLAGS+=-O0

ifeq ($(KEEP_INLINE),1)
CXXFLAGS+=-fkeep-inline-functions
endif

else
# use -fno-strict-aliasing to not break things
# march=native used to break the serializer
CXXFLAGS+=-O3 -DNDEBUG -fno-strict-aliasing # -match=native
# TODO: remove this once memcached is added back in the release (disables memcached from showing up in the admin CLI help or tab-completion)
CXXFLAGS+=-DNO_MEMCACHE
ifeq ($(NO_OMIT_FRAME_POINTER),1)
CXXFLAGS+=-fno-omit-frame-pointer
else
CXXFLAGS+=-fomit-frame-pointer
endif
endif

ifeq ($(DISABLE_BREAKPOINTS),1)
CXXFLAGS+=-DDISABLE_BREAKPOINTS
endif

ifneq ($(TRIAL),0)
ifeq ($(TIMEBOMB),0)
TIMEBOMB:=21
endif
endif

ifneq ($(TIMEBOMB),0)
TRIAL:=1
CXXFLAGS+=-DTIMEBOMB_DAYS=$(TIMEBOMB)
endif

ifneq ($(TRIAL),0)
BUILD_DIR:=$(BUILD_DIR)-trial
PACKAGE_NAME:=$(TRIAL_PACKAGE_NAME)
SERVER_EXEC_NAME:=$(SERVER_EXEC_NAME)-trial
endif

ifeq (${STATIC_LIBGCC},1)
LDFLAGS+=-static-libgcc -static-libstdc++
endif

ifeq ($(OPROFILE),1)
SYMBOLS=1
endif

ifeq ($(CALLGRIND),1)
SYMBOLS=1
endif

ifeq ($(SYMBOLS),1)
# -rdynamic is necessary so that backtrace_symbols() works properly
LDFLAGS+=-rdynamic
CXXFLAGS+=-g
endif

ifeq ($(SEMANTIC_SERIALIZER_CHECK),1)
CXXFLAGS+=-DSEMANTIC_SERIALIZER_CHECK
BUILD_DIR:=$(BUILD_DIR)-scs
endif

ifeq ($(MOCK_CACHE_CHECK),1)
CXXFLAGS+=-DMOCK_CACHE_CHECK
BUILD_DIR:=$(BUILD_DIR)-mockcache
endif

ifeq ($(BTREE_DEBUG),1)
CXXFLAGS+=-DBTREE_DEBUG
endif

ifeq ($(JSON_SHORTCUTS),1)
CXXFLAGS+=-DJSON_SHORTCUTS
endif

ifeq ($(MALLOC_PROF),1)
CXXFLAGS+=-DMALLOC_PROF
endif

ifeq ($(SERIALIZER_DEBUG),1)
CXXFLAGS:=$(CXXFLAGS) -DSERIALIZER_MARKERS
endif

ifneq ($(MEMCACHED_STRICT), 0)
CXXFLAGS+=-DMEMCACHED_STRICT
endif

ifeq ($(LEGACY_LINUX),1)
#CXX=g++44
CXXFLAGS+=-DLEGACY_LINUX -DNO_EPOLL -Wno-format
BUILD_DIR:=$(BUILD_DIR)-legacy
endif

ifeq ($(LEGACY_GCC),1)
CXXFLAGS+=-Wno-switch-default -Wno-switch-enum
BUILD_DIR:=$(BUILD_DIR)-legacy-gcc
endif

ifeq ($(NO_EVENTFD),1)
CXXFLAGS+=-DNO_EVENTFD
BUILD_DIR:=$(BUILD_DIR)-no_eventfd
endif

ifeq ($(NO_EPOLL),1)
CXXFLAGS+=-DNO_EPOLL
BUILD_DIR:=$(BUILD_DIR)-noepoll
endif

ifeq ($(MCHECK_PEDANTIC),1)
CXXFLAGS+=-DMCHECK_PEDANTIC
MCHECK:=1
endif

ifeq ($(MCHECK),1)
NO_TCMALLOC:=1
CXXFLAGS+=-DMCHECK
LDFLAGS+=-lmcheck
endif

ifeq ($(VALGRIND),1)
CXXFLAGS+=-DVALGRIND
BUILD_DIR:=$(BUILD_DIR)-valgrind
NO_TCMALLOC:=1
endif

ifeq ($(AIOSUPPORT),1)
BUILD_DIR:=$(BUILD_DIR)-aiosupport
CXXFLAGS+=-DAIOSUPPORT
LDFLAGS+=-laio
endif

ifeq ($(LEGACY_PROC_STAT),1)
CXXFLAGS+=-DLEGACY_PROC_STAT
BUILD_DIR:=$(BUILD_DIR)-legacy-proc-stat
endif

PROTO_DIR:=$(BUILD_DIR)/proto
CXXFLAGS += -I$(PROTO_DIR)

STATIC_LIBRARY_PATHS:=

ifeq ($(STATIC_V8),2)
ifeq ($(V8_CHAIN),1)
STATIC_LIBRARY_PATHS+=../external/v8/libv8.a
else
STATIC_LIBRARIES+=libv8
endif
endif

# look for the static library in the same directory as the .so file
<<<<<<< HEAD
# STATIC_LIBRARY_PATHS:=$(foreach lib,$(STATIC_LIBRARIES),$(shell /sbin/ldconfig -p | awk '/lib$(lib).so / { gsub("\\.so$$", ".a", $$NF); print $$NF; exit 0; }'))
# TODO(OSX)
STATIC_LIBRARY_PATHS:=
=======
STATIC_LIBRARY_PATHS+=$(foreach lib,$(STATIC_LIBRARIES),$(shell /sbin/ldconfig -p | awk '/lib$(lib).so / { gsub("\\.so$$", ".a", $$NF); print $$NF; exit 0; }'))
>>>>>>> 312be4dd

ifeq ($(GPERF),1)
STATIC_LIBRARY_PATHS+= # path to patched libtcmalloc_and_profiler.a
endif

#  /usr/lib/x86_64-linux-gnu/libQtCore.so.4

# Should makefile be noisy?
ifeq ($(VERBOSE),1)
QUIET:=
else
ifeq ($(TIMINGS),1)
QUIET:=@ time
else
QUIET:=@
endif
endif

ifeq ($(UNIT_TESTS),1)
LDFLAGS+=-L/usr/local/lib -lgtest
CXXFLAGS+=-DUNIT_TESTS
endif

UNIT_TEST_FILTER?=*

##### Finding what to build

DEP_DIR:=$(BUILD_DIR)/dep
OBJ_DIR:=$(BUILD_DIR)/obj

# clustering/administration/main/serve.cc is some of our slowest-compiling files, so we start it first.
ifeq ($(UNIT_TESTS),1)
SOURCES:=$(shell find $(SOURCE_DIR) -name '*.cc')
else
SOURCES:=$(shell find $(SOURCE_DIR) -name '*.cc' | grep -vF "`find $(SOURCE_DIR)/unittest`")
endif

PROTO_SOURCES:=$(shell find $(SOURCE_DIR) -name '*.proto')
PROTO_HEADERS:=$(patsubst $(SOURCE_DIR)/%.proto,$(PROTO_DIR)/%.pb.h,$(PROTO_SOURCES))
PROTO_CODE:=$(patsubst $(SOURCE_DIR)/%.proto,$(PROTO_DIR)/%.pb.cc,$(PROTO_SOURCES))
PROTO_NAMES+=$(patsubst $(PROTO_DIR)/%.cc,%,$(PROTO_CODE))
PROTO_OBJS:=$(patsubst %,$(OBJ_DIR)/%.o,$(PROTO_NAMES))
PROTOCFLAGS:= --proto_path=$(SOURCE_DIR)

NAMES:=$(patsubst $(SOURCE_DIR)/%.cc,%,$(SOURCES))
DEPS:=$(patsubst %,$(DEP_DIR)/%.d,$(NAMES))
OBJS:=$(PROTO_OBJS) $(patsubst %,$(OBJ_DIR)/%.o,$(NAMES))

SERVER_EXEC_OBJS:=$(PROTO_OBJS) $(patsubst %.cc,$(OBJ_DIR)/%.o,$(filter-out $(SOURCE_DIR)/unittest/%,$(SOURCES)))

SERVER_NOMAIN_OBJS:=$(PROTO_OBJS) $(patsubst %.cc,$(OBJ_DIR)/%.o,$(filter-out %/main.cc,$(SOURCES)))

SERVER_UNIT_TEST_OBJS:=$(SERVER_NOMAIN_OBJS) $(OBJ_DIR)/unittest/main.o

#### Web UI sources
WEB_SOURCE_DIR:=../admin
WEB_ASSETS_BUILD_DIR:=$(BUILD_DIR)/web
WEB_ASSETS_OBJ_DIR:=$(BUILD_DIR)/webobj
#This atrociousness comes from the fact... fuck it blah blah blah coffee script.
#Basically coffee script can't handle dependencies.
COFFEE_SOURCES:=$(patsubst %, $(WEB_SOURCE_DIR)/static/coffee/%,\
			util.coffee \
			loading.coffee \
			body.coffee \
			ui_components/modals.coffee ui_components/list.coffee ui_components/progressbar.coffee \
			namespaces/database.coffee \
			namespaces/index.coffee namespaces/replicas.coffee namespaces/shards.coffee namespaces/server_assignments.coffee namespaces/namespace.coffee \
			servers/index.coffee servers/machine.coffee servers/datacenter.coffee \
			dashboard.coffee \
			dataexplorer.coffee \
			sidebar.coffee \
			resolve_issues.coffee \
			log_view.coffee \
			vis.coffee \
			models.coffee \
			navbar.coffee \
			walkthrough.coffee \
			router.coffee \
			app.coffee)
HANDLEBARS_SOURCES:=$(shell find $(WEB_SOURCE_DIR)/static/coffee -name '*.html')
LESS_SOURCES:=$(shell find $(WEB_SOURCE_DIR)/static/less -name '*.less')
LESS_MAIN:=$(WEB_SOURCE_DIR)/static/less/styles.less
CLUSTER_HTML:=$(WEB_SOURCE_DIR)/templates/cluster.html
JS_EXTERNAL_DIR:=$(WEB_SOURCE_DIR)/static/js
FONTS_EXTERNAL_DIR:=$(WEB_SOURCE_DIR)/static/fonts
IMAGES_EXTERNAL_DIR:=$(WEB_SOURCE_DIR)/static/images
FAVICON:=$(WEB_SOURCE_DIR)/favicon.ico

#### Version number handling
FORCEVERSION?=0
ifeq ($(FORCEVERSION),1)
RETHINKDB_VERSION:=$(PVERSION)
RETHINKDB_SHORT_VERSION:=$(shell echo $(RETHINKDB_VERSION) | sed 's/\([^.]\+\.[^.]\+\).*$$/\1/')
# RETHINKDB_SHORT_VERSION:=$(shell ../scripts/gen-version.sh -s)
PACKAGING_ALTERNATIVES_PRIORITY:=0
else
RETHINKDB_FALLBACK_VERSION:=$(shell if [ -e ../NOTES ] ; then cat ../NOTES | grep '^. Release' | head -n 1 | awk '{ printf "%s" , $$3 ; }' ; fi ; )
RETHINKDB_VERSION:=$(shell env FALLBACK_VERSION=$(RETHINKDB_FALLBACK_VERSION) ../scripts/gen-version.sh)
RETHINKDB_SHORT_VERSION:=$(shell echo $(RETHINKDB_VERSION) | sed 's/\([^.]\+\.[^.]\+\).*$$/\1/')
# RETHINKDB_SHORT_VERSION:=$(shell ../scripts/gen-version.sh -s)
PACKAGING_ALTERNATIVES_PRIORITY:=$(shell expr $$(../scripts/gen-version.sh -r) / 100)
endif

# ifneq ($(TIMEBOMB),0)
# RETHINKDB_VERSION:=$(RETHINKDB_VERSION)-trial
# RETHINKDB_SHORT_VERSION:=$(RETHINKDB_SHORT_VERSION)-trial
# endif
RETHINKDB_PACKAGING_VERSION?=$(RETHINKDB_VERSION)
CXXFLAGS+=-DRETHINKDB_VERSION=\"$(RETHINKDB_VERSION)\"

NAMEVERSIONED?=0
ifeq ($(NAMEVERSIONED),1)
SERVER_EXEC_NAME_VERSIONED:=$(SERVER_EXEC_NAME)-$(RETHINKDB_SHORT_VERSION)
else
# update-alternatives breaks if we ditch the distinguishing mark .
SERVER_EXEC_NAME_VERSIONED:=$(SERVER_EXEC_NAME)
endif

SUPPORT_DIR:=../support
AUTOCHAIN?=0
ALLOW_INTERNAL_TOOLS?=1
INSTALL_INTERNAL_TOOLS?=0
TC_LESSC_INT_EXE:=$(SUPPORT_DIR)/toolchain/node_modules/less/bin/lessc
TC_COFFEE_INT_EXE:=$(SUPPORT_DIR)/toolchain/node_modules/coffee-script/bin/coffee
ifeq ($(ALLOW_INTERNAL_TOOLS),1)
ifeq ($(shell which lessc || true),)
TC_LESSC_EXE:=$(TC_LESSC_INT_EXE)	
else
TC_LESSC_EXE:=$(shell which lessc || true)
endif
ifeq ($(shell which coffee || true),)
TC_COFFEE_EXE:=$(TC_COFFEE_INT_EXE)
else
TC_COFFEE_EXE:=$(shell which coffee || true)
endif
else
TC_LESSC_EXE:=$(shell which lessc || true)
TC_COFFEE_EXE:=$(shell which coffee || true)
endif

##### Build targets
.PHONY: all build-deb build-rpm callgrind callgrind clean cscope deb deb depclean drivers etags gdb install install-binaries install-deb install-docs install-manpages install-rpm install-tools prepare_deb_package_dirs prepare_rpm_package_dirs regdb rerun revalgrind rpm rpm rpm-suse10 run sembuild showdefines style tags unit valgrind web-assets coffeelint build-deb-src-control build-deb-support

# High level build targets

# Frank removed $(BUILD_DIR)/$(START_DB_NAME) from this list .

all: $(BUILD_DIR)/$(SERVER_EXEC_NAME) $(BUILD_DIR)/$(GDB_FUNCTIONS_NAME) web-assets drivers
	@echo "    Finished building RethinkDB key-value store server version '${RETHINKDB_VERSION}'"

ifeq ($(UNIT_TESTS),1)
all: $(BUILD_DIR)/$(SERVER_UNIT_TEST_NAME)
endif

unit:
	$(MAKE) UNIT_TESTS=1
	$(BUILD_DIR)/$(SERVER_UNIT_TEST_NAME) --gtest_filter=$(UNIT_TEST_FILTER)

# Packaging
ifeq ($(PACKAGING),1)
PACKAGE_FOR_SUSE_10?=0
RPM_SPEC_INPUT?=../packaging/rpm.spec
DEBIAN_PKG_DIR:=debian
SUPPRESSED_LINTIAN_TAGS:=new-package-should-close-itp-bug
RPM_BUILD_ROOT=$(RPM_PACKAGE_DIR)/BUILD
DEB_CONTROL_ROOT=$(DEB_PACKAGE_DIR)/DEBIAN
RPM_SPEC_FILE=$(RPM_PACKAGE_DIR)/SPECS/rethinkdb.spec

ASSETS_DIR:=../packaging/assets

RETHINKDB_VERSION_RPM=$(subst -,_,$(RETHINKDB_PACKAGING_VERSION))
DEB_PACKAGE_REVISION?=$(shell env UBUNTU_RELEASE="$(UBUNTU_RELEASE)" DEB_RELEASE="$(DEB_RELEASE)" DEB_RELEASE_NUM="$(DEB_RELEASE_NUM)" PACKAGE_VERSION="" ../scripts/gen-trailer.sh)
RETHINKDB_VERSION_DEB=$(RETHINKDB_PACKAGING_VERSION)$(DEB_PACKAGE_REVISION)

ifeq ($(NAMEVERSIONED),1)
VERSIONED_PACKAGE_NAME:=$(PACKAGE_NAME)-$(RETHINKDB_SHORT_VERSION)
VERSIONED_TRIAL_PACKAGE_NAME:=$(TRIAL_PACKAGE_NAME)-$(RETHINKDB_SHORT_VERSION)
VERSIONED_PRODUCT_SHARE_DIR:=/usr/share/$(VERSIONED_PACKAGE_NAME)
else
VERSIONED_PACKAGE_NAME:=$(PACKAGE_NAME)
VERSIONED_TRIAL_PACKAGE_NAME:=$(TRIAL_PACKAGE_NAME)
VERSIONED_PRODUCT_SHARE_DIR:=/usr/share/$(PACKAGE_NAME)
endif


prefix?=/usr
bin_dir:=$(prefix)/bin
doc_dir:=$(prefix)/share/doc/$(VERSIONED_PACKAGE_NAME)
man_dir:=$(prefix)/share/man
man1_dir:=$(man_dir)/man1
share_dir:=$(prefix)/share/$(VERSIONED_PACKAGE_NAME)
bash_completion_dir:=/etc/bash_completion.d
internal_bash_completion_dir:=$(share_dir)$(bash_completion_dir)
scripts_dir:=$(share_dir)/scripts
init_dir:=/etc/init.d
conf_dir:=/etc/rethinkdb
conf_instance_dir:=$(conf_dir)/instances.d
lib_dir:=$(prefix)/lib/rethinkdb
web_res_dir:=$(share_dir)/web
pidfile_dir:=/var/run/rethinkdb
data_dir:=/var/lib/rethinkdb
language_drivers_dir:=$(share_dir)/drivers

ASSET_SCRIPTS:=$(ASSETS_DIR)/scripts/rdb_migrate
INIT_SCRIPTS:=$(ASSETS_DIR)/init/rethinkdb

UBUNTU_RELEASE?=

# Ubuntu quantal and later require nodejs-legacy.
ifeq ($(shell echo $(UBUNTU_RELEASE) | grep '^[q-zQ-Z]'),)
NODEJS_NEW?=0
else
NODEJS_NEW?=1
endif

# We have facilities for converting between toy names and Debian release numbers.

DEB_NUM_TO_TOY:=sed -e 's/^1$$/buzz/g' -e 's/^2$$/rex/g' -e 's/^3$$/bo/g' -e 's/^4$$/hamm/g' -e 's/^5$$/slink/g' -e 's/^6$$/potato/g' -e 's/^7$$/woody/g' -e 's/^8$$/sarge/g' -e 's/^9$$/etch/g' -e 's/^10$$/lenny/g' -e 's/^11$$/squeeze/g' -e 's/^12$$/wheezy/g' -e 's/^13$$/jessie/g'
DEB_TOY_TO_NUM:=sed -e 's/^buzz$$/1/g' -e 's/^rex$$/2/g' -e 's/^bo$$/3/g' -e 's/^hamm$$/4/g' -e 's/^slink$$/5/g' -e 's/^potato$$/6/g' -e 's/^woody$$/7/g' -e 's/^sarge$$/8/g' -e 's/^etch$$/9/g' -e 's/^lenny$$/10/g' -e 's/^squeeze$$/11/g' -e 's/^wheezy$$/12/g' -e 's/^jessie$$/13/g'
DEB_NUM_MAX:=13

# Here are unescaped versions for use in shell scripts.
# sed -e 's/^1$/buzz/g' -e 's/^2$/rex/g' -e 's/^3$/bo/g' -e 's/^4$/hamm/g' -e 's/^5$/slink/g' -e 's/^6$/potato/g' -e 's/^7$/woody/g' -e 's/^8$/sarge/g' -e 's/^9$/etch/g' -e 's/^10$/lenny/g' -e 's/^11$/squeeze/g' -e 's/^12$/wheezy/g' -e 's/^13$/jessie/g'
# sed -e 's/^buzz$/1/g' -e 's/^rex$/2/g' -e 's/^bo$/3/g' -e 's/^hamm$/4/g' -e 's/^slink$/5/g' -e 's/^potato$/6/g' -e 's/^woody$/7/g' -e 's/^sarge$/8/g' -e 's/^etch$/9/g' -e 's/^lenny$/10/g' -e 's/^squeeze$/11/g' -e 's/^wheezy$/12/g' -e 's/^jessie$/13/g'

# We can accept a toy name via DEB_RELEASE or a number via DEB_NUM_RELEASE.
# Note that the numeric release does not correspond to the Debian version but to the sequence of major releases. Version 1.3 is number 3, and version 2 is number 4.
# DEB_REAL_NUM_RELEASE is a scrubbed version of DEB_NUM_RELEASE.
# In order to provide bijective mappings, we must reject numbers that are out of bounds. So we accept 1 (buzz) to 13 (jessie) at this time.

DEB_RELEASE?=
DEB_RELEASE_NUM?=$(shell echo "$(DEB_RELEASE)" | $(DEB_TOY_TO_NUM) | grep '^[0-9]*$$')
DEB_REAL_NUM_RELEASE:=$(shell echo "$(DEB_RELEASE_NUM)" | grep '^[0-9]*$$' | awk '{ if ( ( NF >= 1 ) && ( $$1 >=1 ) && ( $$1 <= 13 ) ) { printf "%d" , $$1 ; } }' )

ifneq ($(DEB_RELEASE_NUM),)
ifeq ($(DEB_REAL_NUM_RELEASE),)
	FOO:=$(warning The Debian version specification is invalid. We will ignore it.)
endif
ifneq ($(UBUNTU_RELEASE),)
	FOO:=$(warning We seem to have received an Ubuntu release specification and a Debian release specification. We will ignore the Debian release specification.)
endif
endif



CXXFLAGS+=-DMIGRATION_SCRIPT_LOCATION=\"$(scripts_dir)/rdb_migrate\"

FULL_SERVER_EXEC_NAME=$(bin_dir)/$(SERVER_EXEC_NAME)
FULL_SERVER_EXEC_NAME_VERSIONED=$(bin_dir)/$(SERVER_EXEC_NAME_VERSIONED)

prepare_deb_package_dirs:
	$(QUIET) mkdir -p $(DEB_PACKAGE_DIR)
	$(QUIET) mkdir -p $(DEB_CONTROL_ROOT)

prepare_rpm_package_dirs:
	$(QUIET) mkdir -p $(RPM_PACKAGE_DIR)
	$(QUIET) for d in BUILD RPMS/x86_64 SOURCES SPECS SRPMS; do mkdir -p $(RPM_PACKAGE_DIR)/$$d; done

install-binaries: $(BUILD_DIR)/$(SERVER_EXEC_NAME)
	$(QUIET) install -m755 -d $(DESTDIR)$(bin_dir)
	$(QUIET) install -m755 -T $(BUILD_DIR)/$(SERVER_EXEC_NAME) $(DESTDIR)$(FULL_SERVER_EXEC_NAME_VERSIONED)
ifeq ($(STRIP_ON_INSTALL),1)
	$(QUIET) strip --strip-unneeded $(DESTDIR)$(FULL_SERVER_EXEC_NAME_VERSIONED)
endif

install-manpages: $(ASSETS_DIR)/man/rethinkdb.1
	$(QUIET) install -m755 -d $(DESTDIR)$(man1_dir)
# TODO: support other man pages
	$(QUIET) m4 \
			-D "SHORT_VERSION=$(RETHINKDB_SHORT_VERSION)" \
			-D "CURRENT_DATE=$(shell date +%F)" \
			< $(ASSETS_DIR)/man/rethinkdb.1 | gzip -9 | install -m644 -T /dev/stdin $(DESTDIR)$(man1_dir)/$(VERSIONED_PACKAGE_NAME).1.gz;
#	$(QUIET) for manpage in $(MAN_PAGES); do \
#			gzip -9 < $$manpage | install -m644 -T /dev/stdin $(DESTDIR)$(man1_dir)/$$(basename $$manpage).gz; \
#		done

install-tools: $(ASSETS_DIR)/scripts/rethinkdb.bash $(ASSET_SCRIPTS)
	$(QUIET) install -m755 -d $(DESTDIR)$(internal_bash_completion_dir)
	$(QUIET) install -m755 -d $(DESTDIR)$(bash_completion_dir)
	$(QUIET) m4 																												\
			-D "SERVER_EXEC_NAME=$(SERVER_EXEC_NAME)" 											\
			-D "SERVER_EXEC_NAME_VERSIONED=$(SERVER_EXEC_NAME_VERSIONED)" 	\
			$(ASSETS_DIR)/scripts/rethinkdb.bash | install -m644 /dev/stdin $(DESTDIR)$(internal_bash_completion_dir)/$(SERVER_EXEC_NAME).bash
	$(QUIET) install -m755 -d $(DESTDIR)$(scripts_dir)
	$(QUIET) for s in $(ASSET_SCRIPTS); do install -m755 "$$s" $(DESTDIR)$(scripts_dir)/$$(basename $$s); done
	$(QUIET) install -m755 -d $(DESTDIR)$(init_dir) ;
	$(QUIET) for s in $(INIT_SCRIPTS); do install -m755 "$$s" $(DESTDIR)$(init_dir)/$$(basename $$s); done ;

install-config:
	$(QUIET) install -m755 -d $(DESTDIR)$(conf_dir) ;
	$(QUIET) install -m644 $(ASSETS_DIR)/config/main.conf $(DESTDIR)$(conf_dir)/main.conf ;
	$(QUIET) install -m755 -d $(DESTDIR)$(conf_instance_dir) ;
	$(QUIET) install -m644 $(ASSETS_DIR)/config/default.conf.sample $(DESTDIR)$(conf_dir)/default.conf.sample ;

install-data:
	$(QUIET) install -m755 -d $(DESTDIR)$(data_dir)
	$(QUIET) install -m755 -d $(DESTDIR)$(data_dir)/instances.d
# We disabled the /var/run creation and added the functionality to the init script because Lintian observed that /var/run can get purged .
#	$(QUIET) install -m755 -d $(DESTDIR)$(pidfile_dir)
#	$(QUIET) install -m755 -d $(DESTDIR)$(pidfile_dir)/instances.d

install-web:
	$(QUIET) install -m755 -d $(DESTDIR)$(web_res_dir)
	# This might break some ownership or permissions stuff.
	$(QUIET) cp -pRP $(BUILD_DIR)/web/* $(DESTDIR)$(web_res_dir)/

install-drivers:

$(libdir):
	$(QUIET) install -m755 -d $(DESTDIR)$(lib_dir)

install-docs:
	$(QUIET) install -m755 -d $(DESTDIR)$(doc_dir)
	$(QUIET) install -m644 -T $(ASSETS_DIR)/docs/LICENSE $(DESTDIR)$(doc_dir)/copyright

install: install-binaries install-manpages install-docs install-tools install-web install-data install-config
install-rpm: install
install-deb: install
	$(QUIET) install -m755 -d $(DESTDIR)$(doc_dir)
	$(QUIET) sed	-e 's/PACKAGING_VERSION/$(RETHINKDB_VERSION_DEB)/' $(ASSETS_DIR)/docs/changelog.Debian | \
		gzip -c9 | \
		install -m644 -T /dev/stdin $(DESTDIR)$(doc_dir)/changelog.Debian.gz

DebianV8Version:=$(shell apt-cache show libv8-dev | grep '^Version:' | sed -e 's/^Version: \\([0-9]*\\(\\.[0-9]*\\)*\\).*$$/\\1/g' || true ; )

build-deb-support: $(TC_LESSC_INT_EXE) $(TC_COFFEE_INT_EXE)

build-deb-src-control:
	$(QUIET) cd .. ; if [ -e debian ] ; then rm -rf debian ; fi ; cp -pRP debian.template debian ; env UBUNTU_RELEASE=$(UBUNTU_RELEASE) DEB_RELEASE=$(DEB_RELEASE) DEB_RELEASE_NUM=$(DEB_RELEASE_NUM) PACKAGE_NAME=$(PACKAGE_NAME) VERSIONED_PACKAGE_NAME=$(VERSIONED_PACKAGE_NAME) VANILLA_PACKAGE_NAME=$(VANILLA_PACKAGE_NAME) PACKAGE_VERSION_EXTENDED=$(RETHINKDB_VERSION_DEB) PACKAGE_VERSION=$(RETHINKDB_PACKAGING_VERSION) ./scripts/gen-changelog.sh ;
# Replace version/size fields in the deb control file
	$(QUIET) disk_size=0;	\
		m4																													\
				-D "SOLO=$(SOLO)"																				\
				-D "PACKAGE_NAME=$(PACKAGE_NAME)"												\
				-D "VERSIONED_PACKAGE_NAME=$(VERSIONED_PACKAGE_NAME)"		\
				-D "VANILLA_PACKAGE_NAME=$(VANILLA_PACKAGE_NAME)"				\
				-D "TRIAL_PACKAGE_NAME=$(TRIAL_PACKAGE_NAME)"						\
				-D "VERSIONED_TRIAL_PACKAGE_NAME=$(VERSIONED_TRIAL_PACKAGE_NAME)"						\
				-D "PACKAGE_VERSION=$(RETHINKDB_VERSION_DEB)"						\
				-D "LEGACY_LINUX=$(LEGACY_LINUX)"												\
				-D "TRIAL=$(TRIAL)"																			\
				-D "DISK_SIZE=$${disk_size}"														\
				-D "SOURCEBUILD=1" \
				-D "NODEJS_NEW=$(NODEJS_NEW)" \
			../packaging/$(DEBIAN_PKG_DIR)/control > ../debian/control
# Copy {pre,post}{inst,rm} scripts
	$(QUIET) for script in preinst postinst prerm postrm; do		                  		\
			m4 																																						\
					-D "BIN_DIR=$(bin_dir)" 																									\
					-D "MAN1_DIR=$(man1_dir)" 																								\
					-D "BASH_COMPLETION_DIR=$(bash_completion_dir)" 													\
					-D "INTERNAL_BASH_COMPLETION_DIR=$(internal_bash_completion_dir)" 				\
					-D "SERVER_EXEC_NAME=$(SERVER_EXEC_NAME)" 																\
					-D "SERVER_EXEC_NAME_VERSIONED=$(SERVER_EXEC_NAME_VERSIONED)" 						\
					-D "UPDATE_ALTERNATIVES=$(NAMEVERSIONED)" 													\
					-D "PRIORITY=$(PACKAGING_ALTERNATIVES_PRIORITY)" 													\
				../packaging/$(DEBIAN_PKG_DIR)/$${script} > ../debian/$${script}; \
			chmod 0755 ../debian/$${script};																		\
		done


# Copy the license file.
	cat ../packaging/$(DEBIAN_PKG_DIR)/copyright > ../debian/copyright

build-deb: all prepare_deb_package_dirs
	@echo
	@echo "$(ANSI_BOLD_ON)Building DEB package for RethinkDB version $(RETHINKDB_PACKAGING_VERSION)$(ANSI_BOLD_OFF)"
	@echo

# Copy files to their correct places
	$(QUIET) $(MAKE) DESTDIR=$(DEB_PACKAGE_DIR) install-deb

# Produce md5sum file in control directory
	$(QUIET) find $(DEB_PACKAGE_DIR) -path $(DEB_CONTROL_ROOT) -prune -o -path $(DEB_PACKAGE_DIR)/etc -prune -o -type f -printf "%P\\0" | \
		(cd $(DEB_PACKAGE_DIR) && xargs -0 md5sum) \
		> $(DEB_CONTROL_ROOT)/md5sums

# List configuration files in conffiles
	$(QUIET) find $(DEB_PACKAGE_DIR) -type f -printf "/%P\n" | (grep '^/etc/' | grep -v '^/etc/init\.d' || true) > $(DEB_CONTROL_ROOT)/conffiles

# Copy {pre,post}{inst,rm} scripts
	$(QUIET) for script in preinst postinst prerm postrm; do		                  		\
			m4 																																						\
					-D "BIN_DIR=$(bin_dir)" 																									\
					-D "MAN1_DIR=$(man1_dir)" 																								\
					-D "BASH_COMPLETION_DIR=$(bash_completion_dir)" 													\
					-D "INTERNAL_BASH_COMPLETION_DIR=$(internal_bash_completion_dir)" 				\
					-D "SERVER_EXEC_NAME=$(SERVER_EXEC_NAME)" 																\
					-D "SERVER_EXEC_NAME_VERSIONED=$(SERVER_EXEC_NAME_VERSIONED)" 						\
					-D "UPDATE_ALTERNATIVES=$(NAMEVERSIONED)" 													\
					-D "PRIORITY=$(PACKAGING_ALTERNATIVES_PRIORITY)" 													\
				../packaging/$(DEBIAN_PKG_DIR)/$${script} > $(DEB_CONTROL_ROOT)/$${script}; \
			chmod 0755 $(DEB_CONTROL_ROOT)/$${script};																		\
		done

# Replace version/size fields in the deb control file
	$(QUIET) disk_size=$$(du -s -k $(DEB_PACKAGE_DIR) | cut -f1);	\
		m4																													\
				-D "SOLO=$(SOLO)"																				\
				-D "PACKAGE_NAME=$(PACKAGE_NAME)"												\
				-D "VERSIONED_PACKAGE_NAME=$(VERSIONED_PACKAGE_NAME)"		\
				-D "VANILLA_PACKAGE_NAME=$(VANILLA_PACKAGE_NAME)"				\
				-D "TRIAL_PACKAGE_NAME=$(TRIAL_PACKAGE_NAME)"						\
				-D "VERSIONED_TRIAL_PACKAGE_NAME=$(VERSIONED_TRIAL_PACKAGE_NAME)"						\
				-D "PACKAGE_VERSION=$(RETHINKDB_VERSION_DEB)"						\
				-D "LEGACY_LINUX=$(LEGACY_LINUX)"												\
				-D "TRIAL=$(TRIAL)"																			\
				-D "DISK_SIZE=$${disk_size}"														\
				-D "SOURCEBUILD=0" \
				-D "NODEJS_NEW=$(NODEJS_NEW)" \
			../packaging/$(DEBIAN_PKG_DIR)/control >$(DEB_CONTROL_ROOT)/control

# Copy the license file.
	cat ../packaging/$(DEBIAN_PKG_DIR)/copyright > $(DEB_CONTROL_ROOT)/copyright

# Finally, produce a debian package
	$(QUIET) fakeroot dpkg-deb -b $(DEB_PACKAGE_DIR) $(PACKAGES_DIR)

deb: prepare_deb_package_dirs
# We have disabled building of unstripped debs for now.
# $(QUIET) $(MAKE) STRIP_ON_INSTALL=0 RETHINKDB_PACKAGING_VERSION=$(RETHINKDB_VERSION)-unstripped build-deb
	$(QUIET) $(MAKE) STRIP_ON_INSTALL=1 RETHINKDB_PACKAGING_VERSION=$(RETHINKDB_VERSION) WEBRESDIR=$(web_res_dir) BUILD_DRIVERS=0 build-deb

# Print a nice message with the location of the created package
	@echo
	@echo "$(ANSI_BOLD_ON)Your DEB packages are here (with lintian output following each package):$(ANSI_BOLD_OFF)"
ifeq ($(LINT),1)
	$(QUIET) for f in $(PACKAGES_DIR)/*.deb; do \
			deb_name=`readlink -f $(PACKAGES_DIR)`/$$(basename $$f); \
			echo "  $(ANSI_UL_ON)$${deb_name}$(ANSI_UL_OFF)"; \
			lintian --color auto --suppress-tags "no-copyright-file,$(subst $(space),$(comma),$(SUPPRESSED_LINTIAN_TAGS))" $${deb_name} || true; \
		done
else
	$(QUIET) for f in $(PACKAGES_DIR)/*.deb; do \
			deb_name=`readlink -f $(PACKAGES_DIR)`/$$(basename $$f); \
			echo "  $(ANSI_UL_ON)$${deb_name}$(ANSI_UL_OFF)"; \
		done
endif
	$(QUIET) echo

build-rpm: all prepare_rpm_package_dirs
	@echo
	@echo "$(ANSI_BOLD_ON)Building RPM package for RethinkDB version $(RETHINKDB_PACKAGING_VERSION)$(ANSI_BOLD_OFF)"
	@echo

# Replace version/topdir fields in the spec file
	$(QUIET) m4																															\
				-D "SOLO=$(SOLO)"																									\
				-D "RPM_PACKAGE_DIR=`readlink -f $(RPM_PACKAGE_DIR)`"							\
				-D "SERVER_EXEC_NAME=$(SERVER_EXEC_NAME)"													\
				-D "SERVER_EXEC_NAME_VERSIONED=$(SERVER_EXEC_NAME_VERSIONED)"			\
				-D "PACKAGE_NAME=$(PACKAGE_NAME)"																	\
				-D "VERSIONED_PACKAGE_NAME=$(VERSIONED_PACKAGE_NAME)"							\
				-D "VANILLA_PACKAGE_NAME=$(VANILLA_PACKAGE_NAME)"									\
				-D "TRIAL_PACKAGE_NAME=$(TRIAL_PACKAGE_NAME)"											\
				-D "VERSIONED_TRIAL_PACKAGE_NAME=$(VERSIONED_TRIAL_PACKAGE_NAME)"	\
				-D "PACKAGE_VERSION=$(RETHINKDB_VERSION_DEB)"											\
				-D "LEGACY_LINUX=$(LEGACY_LINUX)"																	\
				-D "PACKAGE_FOR_SUSE_10=$(PACKAGE_FOR_SUSE_10)"								    \
				-D "TRIAL=$(TRIAL)"																						    \
				-D "BIN_DIR=$(bin_dir)"																						\
				-D "DOC_DIR=$(doc_dir)"																						\
				-D "MAN1_DIR=$(man1_dir)"																					\
				-D "BASH_COMPLETION_DIR=$(bash_completion_dir)" 									\
				-D "INTERNAL_BASH_COMPLETION_DIR=$(internal_bash_completion_dir)"	\
				-D "SCRIPTS_DIR=$(scripts_dir)"																		\
				-D "PRIORITY=$(PACKAGING_ALTERNATIVES_PRIORITY)" 									\
			$(RPM_SPEC_INPUT) >$(RPM_SPEC_FILE)

# Copy files to their correct places
	$(QUIET) $(MAKE) DESTDIR=$(RPM_BUILD_ROOT) install-rpm

# Produce RPM package
# FIXME: write rpmbuild output out to stderr if there's an error
	$(QUIET) rpmbuild -bb --target=x86_64 --buildroot `readlink -f $(RPM_BUILD_ROOT)` $(RPM_SPEC_FILE) > $(RPM_PACKAGE_DIR)/rpmbuild.stdout

# RPM for redhat and centos
rpm: all prepare_rpm_package_dirs
	$(QUIET) $(MAKE) STRIP_ON_INSTALL=0 RETHINKDB_VERSION=$(RETHINKDB_VERSION)-unstripped build-rpm
	$(QUIET) $(MAKE) STRIP_ON_INSTALL=1 RETHINKDB_VERSION=$(RETHINKDB_VERSION) build-rpm

# Print a nice message with the location of the created package
	@echo
	@echo "$(ANSI_BOLD_ON)Your RPM packages are here:$(ANSI_BOLD_OFF)"
	$(QUIET) for f in $(RPM_PACKAGE_DIR)/RPMS/x86_64/*.rpm; do	                \
			rpm_name=`readlink -f $(PACKAGES_DIR)`/$$(basename $$f);	\
			mv $$f $$rpm_name;						\
			echo "  $(ANSI_UL_ON)$${rpm_name}$(ANSI_UL_OFF)";		\
		done
	$(QUIET) echo

else
# Ubuntu/Debian
deb:
	$(QUIET) $(MAKE) PACKAGING=1 DEBUG=0 deb

# RPM for CentOS/RedHat
rpm: clean
	$(QUIET) $(MAKE) PACKAGING=1 DEBUG=0 rpm

# RPM for Suse 10
rpm-suse10:
	$(QUIET) $(MAKE) PACKAGE_FOR_SUSE_10=1 rpm

build-deb-src-control:
	$(QUIET) $(MAKE) PACKAGING=1 build-deb-src-control

endif

.PHONY: sense
sense:
	$(error Make does not make sense)

# Profiling
OPROF_TARGETS=oprof-start oprof-dump oprof-stop oprof-report oprof-build
.PHONY: $(OPROF_TARGETS)

oprof-build:
	$(MAKE) DEBUG=0 SYMBOLS=1 NO_OMIT_FRAME_POINTER=1

oprof-start: OPROF_NO_KERNEL:=0
oprof-start: OPROF_SESSION:=../oprofile.$(RETHINKDB_VERSION).$(shell date +%F-%T)
oprof-start:
	@echo no kernel: $(OPROF_NO_KERNEL)
ifeq ($(OPROF_NO_KERNEL),1)
	@echo "    OPROFILE[init] (no kernel profiling)"
	$(QUIET) opcontrol --no-vmlinux
else
	@echo "    OPROFILE[init] (with kernel profiling, set OPROF_NO_KERNEL to 1 to turn off)"
	$(QUIET) opcontrol --vmlinux=/usr/lib/debug/boot/vmlinux-`uname -r`
endif
	@echo "    OPROFILE[start] -> $(abspath $(OPROF_SESSION))"
	@echo "      (if you want to use a different location, set OPROF_SESSION make variable to a directory path"
	$(QUIET) opcontrol --start --callgraph=2 --event=CPU_CLK_UNHALTED:90000:0:1:1 --buffer-size=10485760 --buffer-watershed=524288 "--session-dir=$(abspath $(OPROF_SESSION))"

oprof-dump:
	@echo "    OPROFILE[dump]"
	$(QUIET) opcontrol --dump

oprof-stop: oprof-dump
	@echo "    OPROFILE[shutdown]"
	$(QUIET) opcontrol --shutdown

oprof-report: OPROF_SESSION:=$(shell ls -dt ../oprofile.* 2> /dev/null | head -1)
oprof-report: OPROF_BINARY:=../build/release/rethinkdb
oprof-report: OPROF_RESULT:=$(OPROF_SESSION)/report.txt
oprof-report:
	@if [ ! -d "$(OPROF_SESSION)" ]; then \
			echo "error: OPROF_SESSION is not set and no oprofile sessions could be found in the repository root."; \
			exit 1; \
		fi
	@if [ ! -x "$(OPROF_BINARY)" ]; then \
			echo "error: OPROF_BINARY is not set or '$(OPROF_BINARY)' is not an executable."; \
			exit 1; \
		fi
	@echo "    OPREPORT[$(OPROF_BINARY)] -> $(OPROF_RESULT)"
	$(QUIET) opreport --merge=lib,unitmask -a --symbols --callgraph --threshold 1 --sort sample "--session-dir=$(realpath $(OPROF_SESSION))" -l "$(realpath $(OPROF_BINARY))" > $(OPROF_RESULT)

drivers:
ifeq ($(BUILD_DRIVERS), 1)
	$(QUIET) cd ../drivers ; $(MAKE) ;
else
	$(QUIET) cd ../drivers/javascript ; $(MAKE) ;
endif #BUILD_DRIVERS


$(WEB_ASSETS_BUILD_DIR)/js/rethinkdb.js: drivers
	$(QUIET) cp -pRP ../build/drivers/javascript/rethinkdb.js $(WEB_ASSETS_BUILD_DIR)/js/rethinkdb.js ;

rpc/semilattice/joins/macros.hpp: ../scripts/generate_join_macros.py
rpc/serialize_macros.hpp: ../scripts/generate_serialize_macros.py
rpc/mailbox/typed.hpp: ../scripts/generate_rpc_templates.py

rpc/semilattice/joins/macros.hpp rpc/serialize_macros.hpp rpc/mailbox/typed.hpp:
	$< > $@

web-assets: $(WEB_ASSETS_BUILD_DIR)/cluster-min.js $(WEB_ASSETS_BUILD_DIR)/cluster.css $(WEB_ASSETS_BUILD_DIR)/index.html $(WEB_ASSETS_BUILD_DIR)/js $(WEB_ASSETS_BUILD_DIR)/fonts $(WEB_ASSETS_BUILD_DIR)/images $(WEB_ASSETS_BUILD_DIR)/favicon.ico $(WEB_ASSETS_BUILD_DIR)/js/rethinkdb.js

$(WEB_ASSETS_OBJ_DIR)/cluster-min.concat.coffee: $(COFFEE_SOURCES)
	$(QUIET) mkdir -p $(WEB_ASSETS_OBJ_DIR)
ifeq ($(VERBOSE),0)
	@echo "    CONCAT $@"
endif
	$(QUIET) cat $+ > $@ || ( echo "      Build failure." ; rm $@ ; false ; )

$(WEB_ASSETS_BUILD_DIR)/cluster-min.js: $(WEB_ASSETS_OBJ_DIR)/cluster-min.concat.coffee
	$(QUIET) mkdir -p $(WEB_ASSETS_BUILD_DIR)
ifeq ($(VERBOSE),0)
	@echo "    COFFEE $@"
endif
	$(QUIET) $(TC_COFFEE_EXE) -bp --stdio < $(WEB_ASSETS_OBJ_DIR)/cluster-min.concat.coffee > $@ || ( echo "      Build failure." ; rm $@ ; false ; )

$(WEB_ASSETS_BUILD_DIR)/cluster.css: $(LESS_MAIN)
	$(QUIET) mkdir -p $(WEB_ASSETS_BUILD_DIR)
ifeq ($(VERBOSE),0)
	@echo "    LESSC $@"
endif
	$(QUIET) $(TC_LESSC_EXE) $(LESS_MAIN) > $@ || ( echo "      Build failure." ; rm $@ ; false ; )

$(WEB_ASSETS_BUILD_DIR)/index.html: $(CLUSTER_HTML) $(HANDLEBARS_SOURCES)
	$(QUIET) mkdir -p $(WEB_ASSETS_BUILD_DIR)
ifeq ($(VERBOSE),0)
	@echo "    STRIP GEN $@"
	@echo "    INJECT HANDLEBARS $@"
endif
	$(QUIET) sed 's:="gen/:=":g' $(CLUSTER_HTML) | python -c 'import sys; sys.stdout.write(sys.stdin.read().replace("<!--{{INJECT_HANDLEBARS_TEMPLATES}}-->", reduce(lambda acc, fname: acc + open(fname).read(), sys.argv[1:], "")))' $(HANDLEBARS_SOURCES) > $@ || ( echo "      Build failure." ; rm $@ ; false ; )

$(WEB_ASSETS_BUILD_DIR)/js:
	$(QUIET) mkdir -p $(WEB_ASSETS_BUILD_DIR)
ifeq ($(VERBOSE),0)
	@echo "    CP $(JS_EXTERNAL_DIR) -> $(WEB_ASSETS_BUILD_DIR)"
endif
	$(QUIET) cp -rP $(JS_EXTERNAL_DIR) $(WEB_ASSETS_BUILD_DIR)

$(WEB_ASSETS_BUILD_DIR)/fonts:
	$(QUIET) mkdir -p $(WEB_ASSETS_BUILD_DIR)
ifeq ($(VERBOSE),0)
	@echo "    CP $(FONTS_EXTERNAL_DIR) -> $(WEB_ASSETS_BUILD_DIR)"
endif
	$(QUIET) cp -rP $(FONTS_EXTERNAL_DIR) $(WEB_ASSETS_BUILD_DIR)

$(WEB_ASSETS_BUILD_DIR)/images:
	$(QUIET) mkdir -p $(WEB_ASSETS_BUILD_DIR)
ifeq ($(VERBOSE),0)
	@echo "    CP $(IMAGES_EXTERNAL_DIR) -> $(WEB_ASSETS_BUILD_DIR)"
endif
	$(QUIET) cp -rP $(IMAGES_EXTERNAL_DIR) $(WEB_ASSETS_BUILD_DIR)

$(WEB_ASSETS_BUILD_DIR)/favicon.ico: $(FAVICON)
	$(QUIET) mkdir -p $(WEB_ASSETS_BUILD_DIR)
ifeq ($(VERBOSE),0)
	@echo "    CP $(FAVICON) -> $(WEB_ASSETS_BUILD_DIR)"
endif
	$(QUIET) cp -P $(FAVICON) $(WEB_ASSETS_BUILD_DIR)

# Special recipe for the proto buffer generated code
# Need to use a dummy file to avoid calling protoc once for each input file.
$(PROTO_DIR)/dummy: $(PROTO_SOURCES)
	$(QUIET) mkdir -p $(PROTO_DIR)
ifeq ($(VERBOSE),0)
	@echo "    PROTOC[CPP] $^"
endif
	$(QUIET) protoc $(PROTOCFLAGS) --cpp_out $(PROTO_DIR) $^
	$(QUIET) touch $@

$(PROTO_HEADERS) $(PROTO_CODE): $(PROTO_DIR)/dummy

$(BUILD_DIR)/$(SERVER_EXEC_NAME): $(OBJS) $(BUILD_DIR)
ifeq ($(VERBOSE),0)
	@echo "    LD $@"
endif
ifeq ($(IGNORE_SOME_ICC_LD_WARNINGS),0)
	$(QUIET) $(CXX) $(LDFLAGS) $(SERVER_EXEC_OBJS) $(STATIC_LIBRARY_PATHS) -o $(BUILD_DIR)/$(SERVER_EXEC_NAME)
else
# The following line runs CXX in linking mode (supplying only the object files and libraries) and then
# pass the output through a filter which filters out bogus (?) icc-related problems.
# FIXME: figure out why we get these problems
	$(QUIET) ($(CXX) $(LDFLAGS) $(SERVER_EXEC_OBJS) $(STATIC_LIBRARY_PATHS) -o $(BUILD_DIR)/$(SERVER_EXEC_NAME) 2>&1 >&3 | (grep -v "warning: relocation refers to discarded section" || true) >&2) 3>&1
endif
ifeq ($(NO_TCMALLOC),0)
	@objdump -T $(BUILD_DIR)/$(SERVER_EXEC_NAME) | c++filt | grep -q 'tcmalloc::\|google_malloc' || \
		(echo "    Failed to link in TCMalloc. Either install it, or make with NO_TCMALLOC=1." && \
		false)
endif



# The unittests use gtest, which uses macros that expand into switch statements which don't contain
# default cases. So we have to remove the -Wswitch-default argument for them.
$(OBJ_DIR)/unittest/%.o: CXXFLAGS:=$(filter-out -Wswitch-default,$(CXXFLAGS))

$(BUILD_DIR)/$(SERVER_UNIT_TEST_NAME): $(OBJS) $(BUILD_DIR)
ifeq ($(VERBOSE),0)
	@echo "    LD $@"
endif
ifeq ($(IGNORE_SOME_ICC_LD_WARNINGS),0)
	$(QUIET) $(CXX) $(LDFLAGS) $(SERVER_UNIT_TEST_OBJS) $(STATIC_LIBRARY_PATHS) -o $(BUILD_DIR)/$(SERVER_UNIT_TEST_NAME)
else
# Note: that is the copy of the problem description that we have above in server linking section.
# The following line runs CXX in linking mode (supplying only the object files and libraries) and then
# pass the output through a filter which filters out bogus (?) icc-related problems.
# FIXME: figure out why we get these problems
	$(QUIET) ($(CXX) $(LDFLAGS) $(SERVER_UNIT_TEST_OBJS) $(STATIC_LIBRARY_PATHS) -o $(BUILD_DIR)/$(SERVER_UNIT_TEST_NAME) 2>&1 >&3 | (grep -v "warning: relocation refers to discarded section" || true) >&2) 3>&1
endif

$(BUILD_DIR)/$(START_DB_NAME):
	$(QUIET) cp $(SCRIPTS_DIR)/$(START_DB_NAME) $(BUILD_DIR)/$(START_DB_NAME)

$(BUILD_DIR)/$(GDB_FUNCTIONS_NAME):
	$(QUIET) cp $(SCRIPTS_DIR)/$(GDB_FUNCTIONS_NAME) $(BUILD_DIR)/$(GDB_FUNCTIONS_NAME)

# The 'run' and 'gdb' targets build the server, automatically remove old data files, and then start
# it up. The difference is that the 'gdb' target starts it under a debugger. The 're*' targets are
# like the similarly-named targets except that they don't remove old data files.

run: $(BUILD_DIR)/$(SERVER_EXEC_NAME)
	$(QUIET) rm -f $(RUN_FILE)
	$(BUILD_DIR)/$(SERVER_EXEC_NAME) -p $(RUN_PORT) -f $(RUN_FILE) $(RUN_FLAGS)

rerun: $(BUILD_DIR)/$(SERVER_EXEC_NAME)
	$(BUILD_DIR)/$(SERVER_EXEC_NAME) -p $(RUN_PORT) -f $(RUN_FILE) $(RUN_FLAGS)

gdb: $(BUILD_DIR)/$(SERVER_EXEC_NAME)
	$(QUIET) rm -f $(RUN_FILE)
	cgdb --args $(BUILD_DIR)/$(SERVER_EXEC_NAME) -p $(RUN_PORT) -f $(RUN_FILE) $(RUN_FLAGS)

regdb: $(BUILD_DIR)/$(SERVER_EXEC_NAME)
	cgdb --args $(BUILD_DIR)/$(SERVER_EXEC_NAME) -p $(RUN_PORT) -f $(RUN_FILE) $(RUN_FLAGS)

sembuild: clean
	make SEMANTIC_SERIALIZER_CHECK=1 all

valgrind: $(BUILD_DIR)/$(SERVER_EXEC_NAME)
ifeq ($(VALGRIND),0)
	$(error Using the 'valgrind' target doesn't automatically set VALGRIND to 1. Try again with \
'make valgrind VALGRIND=1')
endif
	valgrind $(VALGRIND_FLAGS) $(BUILD_DIR)/$(SERVER_EXEC_NAME) serve --cluster-port $(RUN_PORT)

revalgrind: $(BUILD_DIR)/$(SERVER_EXEC_NAME)
ifeq ($(VALGRIND),0)
	$(error Using the 'revalgrind' target doesn't automatically set VALGRIND to 1. Try again with \
'make valgrind VALGRIND=1')
endif
	valgrind $(VALGRIND_FLAGS) $(BUILD_DIR)/$(SERVER_EXEC_NAME) -p $(RUN_PORT) -f $(RUN_FILE) $(RUN_FLAGS)

ifeq ($(CALLGRIND),0)
callgrind:
	$(error "Using the 'callgrind' target doesn't automatically set CALLGRIND to 1. Try again with \
'make calgrind CALLGRIND=1'")
else
callgrind: $(BUILD_DIR)/$(SERVER_EXEC_NAME)
	$(QUIET) rm -f $(RUN_FILE)
	valgrind --tool=callgrind $(CALLGRIND_FLAGS) $(BUILD_DIR)/$(SERVER_EXEC_NAME) -p $(RUN_PORT) -f $(RUN_FILE) $(RUN_FLAGS)
endif

TAGFLAGS:=-R --c++-kinds=+p --fields=+iaS --extra=+q --langmap="c++:.cc.tcc.hpp"
tags:
	$(QUIET) $(CTAGSPROG) $(TAGFLAGS) -f $(TAGSFILE)

etags:
	$(QUIET) rm -f $(ETAGSFILE)
	$(QUIET) $(ETAGSPROG) $(TAGFLAGS) -f $(ETAGSFILE)

cscope:
	$(QUIET) cscope -bR -f $(CSCOPE_XREF)

analyze: $(SOURCES)
	$(QUIET) clang --analyze $(CXXFLAGS) $(SOURCES)

coffeelint:
	-coffeelint -f ../scripts/coffeelint.json -r ../admin/

style: coffeelint
	$(QUIET) ../scripts/check_style.sh

showdefines:
	$(QUIET) $(CXX) $(CXXFLAGS) -m32 -E -dM - < /dev/null

depclean:
ifeq ($(VERBOSE),0)
	@echo "    RM -f $(BUILD_ROOT_DIR)/*.d"
endif
	$(QUIET) if test -d $(BUILD_ROOT_DIR); then find $(BUILD_ROOT_DIR) -name '*.d' -exec rm {} \; ; fi

clean: clean-drivers
ifeq ($(VERBOSE),0)
	@echo "    RM *~"
	@echo "    RM -r $(BUILD_ROOT_DIR)"
endif
	$(QUIET) find . -name '*~' -exec rm {} \;
	$(QUIET) rm -rf $(BUILD_ROOT_DIR)

clean-drivers:
	$(QUIET) cd ../drivers ; $(MAKE) clean ;

# Directories
$(BUILD_DIR):
	$(QUIET) mkdir -p $(BUILD_DIR)

# Object files

# Proto buffers object files
# This is hacky, as the following rule is just a duplicate of the rule for our own sources
$(OBJ_DIR)/%.pb.o:  $(PROTO_DIR)/%.pb.cc $(MAKEFILE_DEPENDENCY) $(PROTO_HEADERS)
	$(QUIET) mkdir -p $(dir $@)
ifeq ($(VERBOSE),0)
	@echo "    CC $< -o $@"
endif
	$(QUIET) $(CXX) $(CXXFLAGS) -c -o $@ $<

$(OBJ_DIR)/%.o: $(SOURCE_DIR)/%.cc $(MAKEFILE_DEPENDENCY)
	$(QUIET) mkdir -p $(dir $@)
ifeq ($(VERBOSE),0)
	@echo "    CC $< -o $@"
endif
	$(QUIET) $(CXX) $(CXXFLAGS) -c -o $@ $<

# Dependencies
$(DEP_DIR)/%.d: $(SOURCE_DIR)/%.cc $(PROTO_HEADERS)
ifeq ($(VERBOSE),0)
	@echo "    DEP $@"
endif
	$(QUIET) mkdir -p $(dir $@)
	$(QUIET) $(CXX) $(CXXFLAGS) -M -MQ $(OBJ_DIR)/$*.o -MQ $@ $< > $@ || ( echo "      Build failure." ; rm $@ ; false ; )

# Without this, the proto headers get generated to build the .d files, then are removed as
# intermediate files; then the .d files are read in, and some depend on the proto headers, so they
# get remade. This is redundant work. Also, it appears to cause nondeterministic races - possibly a
# bug in GNU Make, possibly a bug in our Makefile.
.SECONDARY: $(PROTO_HEADERS)

NO_DEPS_TARGETS:=clean depclean tags etags analyze cscope style web-assets build-deb-src build-deb-src-control build-deb-support $(TC_LESSC_INT_EXE) $(TC_COFFEE_INT_EXE) $(SUPPORT_DIR) $(WEB_ASSETS_BUILD_DIR)/cluster-min.js $(WEB_ASSETS_BUILD_DIR)/cluster.css $(WEB_ASSETS_BUILD_DIR)/index.html $(WEB_ASSETS_BUILD_DIR)/js $(WEB_ASSETS_BUILD_DIR)/fonts $(WEB_ASSETS_BUILD_DIR)/images $(WEB_ASSETS_BUILD_DIR)/favicon.ico $(WEB_ASSETS_BUILD_DIR)/js/rethinkdb.js $(WEB_ASSETS_OBJ_DIR)/cluster-min.concat.coffee $(COFFEE_SOURCES) $(PROTO_DIR)/dummy $(PROTO_SOURCES) $(PROTO_HEADERS) $(PROTO_CODE) $(PROTO_DIR)/dummy $(OPROF_TARGETS)
# Include the dependencies into the makefile so that they take effect
ifneq (,$(if $(MAKECMDGOALS),$(filter-out $(NO_DEPS_TARGETS),$(MAKECMDGOALS)),non-empty-placeholder))
-include $(DEPS)
endif

# JavaScript tools from node.js

# Note that this assumes that its locations match those earlier in the Makefile. If you change TC_LESSC_EXE, you probably ought to change these as well .

$(TC_LESSC_INT_EXE): $(SUPPORT_DIR)
ifeq ($(INSTALL_INTERNAL_TOOLS),1)
# ifeq ($(shell npm list --global --parseable | grep '\/less$$'),)
# We must do this either way now.
	if [ -d $(SUPPORT_DIR) ] && [ ! -e $(SUPPORT_DIR)/toolchain ] ; then mkdir -p $(SUPPORT_DIR)/toolchain ; fi ;
	cd $(SUPPORT_DIR)/toolchain ; npm install less ;
# endif
endif

$(TC_COFFEE_INT_EXE): $(SUPPORT_DIR)
ifeq ($(INSTALL_INTERNAL_TOOLS),1)
# ifeq ($(shell npm list --global --parseable | grep '\/coffee-script$$'),)
	if [ -d $(SUPPORT_DIR) ] && [ ! -e $(SUPPORT_DIR)/toolchain ] ; then mkdir -p $(SUPPORT_DIR)/toolchain ; fi ;
	cd $(SUPPORT_DIR)/toolchain ; npm install coffee-script ;
# endif
endif

$(SUPPORT_DIR):
	mkdir -p $(SUPPORT_DIR) ;
<|MERGE_RESOLUTION|>--- conflicted
+++ resolved
@@ -429,13 +429,9 @@
 endif
 
 # look for the static library in the same directory as the .so file
-<<<<<<< HEAD
-# STATIC_LIBRARY_PATHS:=$(foreach lib,$(STATIC_LIBRARIES),$(shell /sbin/ldconfig -p | awk '/lib$(lib).so / { gsub("\\.so$$", ".a", $$NF); print $$NF; exit 0; }'))
+# STATIC_LIBRARY_PATHS+=$(foreach lib,$(STATIC_LIBRARIES),$(shell /sbin/ldconfig -p | awk '/lib$(lib).so / { gsub("\\.so$$", ".a", $$NF); print $$NF; exit 0; }'))
 # TODO(OSX)
 STATIC_LIBRARY_PATHS:=
-=======
-STATIC_LIBRARY_PATHS+=$(foreach lib,$(STATIC_LIBRARIES),$(shell /sbin/ldconfig -p | awk '/lib$(lib).so / { gsub("\\.so$$", ".a", $$NF); print $$NF; exit 0; }'))
->>>>>>> 312be4dd
 
 ifeq ($(GPERF),1)
 STATIC_LIBRARY_PATHS+= # path to patched libtcmalloc_and_profiler.a
