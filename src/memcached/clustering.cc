#include "errors.hpp"
#include <boost/variant/get.hpp>

#include "memcached/clustering.hpp"
#include "memcached/tcp_conn.hpp"
#include "memcached/store.hpp"

<<<<<<< HEAD
memcached_parser_maker_t::memcached_parser_maker_t(mailbox_manager_t *_mailbox_manager, 
                                                   boost::shared_ptr<semilattice_read_view_t<namespaces_semilattice_metadata_t<memcached_protocol_t> > > _namespaces_semilattice_metadata,
                                                   clone_ptr_t<directory_rview_t<namespaces_directory_metadata_t<memcached_protocol_t> > > _namespaces_directory_metadata)
    : mailbox_manager(_mailbox_manager), 
      namespaces_semilattice_metadata(_namespaces_semilattice_metadata), 
      namespaces_directory_metadata(_namespaces_directory_metadata),
      subscription(boost::bind(&memcached_parser_maker_t::on_change, this), namespaces_semilattice_metadata)
{
    on_change();
}
void memcached_parser_maker_t::on_change() {
    namespaces_semilattice_metadata_t<memcached_protocol_t> snapshot = namespaces_semilattice_metadata->get();

    for (namespaces_semilattice_metadata_t<memcached_protocol_t>::namespace_map_t::iterator it  = snapshot.namespaces.begin();
                                                                                        it != snapshot.namespaces.end();
                                                                                        it++) {
        if (parsers.find(it->first) == parsers.end() && !it->second.is_deleted()) {
            int port = 10000 + (random() % 10000);
            //We're feeling lucky
            namespace_id_t tmp = it->first;
            parsers.insert(tmp, new parser_and_namespace_if_t(it->first, this, port));
            logINF("Setup an mc parser on %d\n", port);
        } else if (parsers.find(it->first) != parsers.end() && it->second.is_deleted()) {
            //The namespace has been deleted... get rid of the parser
            parsers.erase(it->first);
        } else {
            //do nothing
        }
    }
}

//We need this typedef for a template below... this sort of sucks
typedef std::map<namespace_id_t, std::map<master_id_t, master_business_card_t<memcached_protocol_t> > > master_map_t;

memcached_parser_maker_t::parser_and_namespace_if_t::parser_and_namespace_if_t(namespace_id_t id, memcached_parser_maker_t *parent, int port) 
    : namespace_if(parent->mailbox_manager, 
                   parent->namespaces_directory_metadata->
                       subview<master_map_t>(field_lens(&namespaces_directory_metadata_t<memcached_protocol_t>::master_maps))->
                           subview(default_member_lens<master_map_t::key_type, master_map_t::mapped_type>(id))),
      parser(port, &namespace_if)
{ }
=======
struct cluster_get_store_t : public get_store_t {
    explicit cluster_get_store_t(cluster_namespace_interface_t<memcached_protocol_t>& cluster_ns_) : cluster_ns(cluster_ns_) { }
    get_result_t get(const store_key_t& key, order_token_t token) {
        memcached_protocol_t::read_t r((get_query_t(key)));
        cond_t cond;    // TODO: we should pass a real cond to this method, to allow request interruption
        memcached_protocol_t::read_response_t res(cluster_ns.read(r, token, &cond));
        rassert(boost::get<get_result_t>(&res.result) != NULL);
        return boost::get<get_result_t>(res.result);
    }
    rget_result_t rget(rget_bound_mode_t left_mode, const store_key_t &left_key, rget_bound_mode_t right_mode, const store_key_t &right_key, order_token_t token) {
        memcached_protocol_t::read_t r(rget_query_t(left_mode, left_key, right_mode, right_key));
        cond_t cond;    // TODO: we should pass a real cond to this method, to allow request interruption
        memcached_protocol_t::read_response_t res(cluster_ns.read(r, token, &cond));
        rassert(boost::get<rget_result_t>(&res.result) != NULL);
        return boost::get<rget_result_t>(res.result);
    }
    ~cluster_get_store_t() { }
private:
    cluster_namespace_interface_t<memcached_protocol_t>& cluster_ns;
};

struct cluster_set_store_t : public set_store_t {
    explicit cluster_set_store_t(cluster_namespace_interface_t<memcached_protocol_t>& cluster_ns_) : cluster_ns(cluster_ns_) { }
    mutation_result_t change(const mutation_t& m, castime_t cas, order_token_t token) {
        memcached_protocol_t::write_t w(m, cas.proposed_cas);   // FIXME: we ignored the timestamp here, is it okay?
        cond_t cond;
        memcached_protocol_t::write_response_t res(cluster_ns.write(w, token, &cond));
        return mutation_result_t(res.result);
    }
    ~cluster_set_store_t() { }
private:
    cluster_namespace_interface_t<memcached_protocol_t>& cluster_ns;
};
>>>>>>> 020e393c
<|MERGE_RESOLUTION|>--- conflicted
+++ resolved
@@ -5,7 +5,6 @@
 #include "memcached/tcp_conn.hpp"
 #include "memcached/store.hpp"
 
-<<<<<<< HEAD
 memcached_parser_maker_t::memcached_parser_maker_t(mailbox_manager_t *_mailbox_manager, 
                                                    boost::shared_ptr<semilattice_read_view_t<namespaces_semilattice_metadata_t<memcached_protocol_t> > > _namespaces_semilattice_metadata,
                                                    clone_ptr_t<directory_rview_t<namespaces_directory_metadata_t<memcached_protocol_t> > > _namespaces_directory_metadata)
@@ -16,6 +15,7 @@
 {
     on_change();
 }
+
 void memcached_parser_maker_t::on_change() {
     namespaces_semilattice_metadata_t<memcached_protocol_t> snapshot = namespaces_semilattice_metadata->get();
 
@@ -47,38 +47,3 @@
                            subview(default_member_lens<master_map_t::key_type, master_map_t::mapped_type>(id))),
       parser(port, &namespace_if)
 { }
-=======
-struct cluster_get_store_t : public get_store_t {
-    explicit cluster_get_store_t(cluster_namespace_interface_t<memcached_protocol_t>& cluster_ns_) : cluster_ns(cluster_ns_) { }
-    get_result_t get(const store_key_t& key, order_token_t token) {
-        memcached_protocol_t::read_t r((get_query_t(key)));
-        cond_t cond;    // TODO: we should pass a real cond to this method, to allow request interruption
-        memcached_protocol_t::read_response_t res(cluster_ns.read(r, token, &cond));
-        rassert(boost::get<get_result_t>(&res.result) != NULL);
-        return boost::get<get_result_t>(res.result);
-    }
-    rget_result_t rget(rget_bound_mode_t left_mode, const store_key_t &left_key, rget_bound_mode_t right_mode, const store_key_t &right_key, order_token_t token) {
-        memcached_protocol_t::read_t r(rget_query_t(left_mode, left_key, right_mode, right_key));
-        cond_t cond;    // TODO: we should pass a real cond to this method, to allow request interruption
-        memcached_protocol_t::read_response_t res(cluster_ns.read(r, token, &cond));
-        rassert(boost::get<rget_result_t>(&res.result) != NULL);
-        return boost::get<rget_result_t>(res.result);
-    }
-    ~cluster_get_store_t() { }
-private:
-    cluster_namespace_interface_t<memcached_protocol_t>& cluster_ns;
-};
-
-struct cluster_set_store_t : public set_store_t {
-    explicit cluster_set_store_t(cluster_namespace_interface_t<memcached_protocol_t>& cluster_ns_) : cluster_ns(cluster_ns_) { }
-    mutation_result_t change(const mutation_t& m, castime_t cas, order_token_t token) {
-        memcached_protocol_t::write_t w(m, cas.proposed_cas);   // FIXME: we ignored the timestamp here, is it okay?
-        cond_t cond;
-        memcached_protocol_t::write_response_t res(cluster_ns.write(w, token, &cond));
-        return mutation_result_t(res.result);
-    }
-    ~cluster_set_store_t() { }
-private:
-    cluster_namespace_interface_t<memcached_protocol_t>& cluster_ns;
-};
->>>>>>> 020e393c
