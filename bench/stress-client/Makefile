--- conflicted
+++ resolved
@@ -17,11 +17,7 @@
 
 ifeq ($(LIBMEMCACHED),1)
     INCLUDE += -I../../lib/libmemcached
-<<<<<<< HEAD
-    LIBS += -lmemcached -L/usr/local/lib
-=======
     LIBS += -lmemcached -L /usr/local/lib
->>>>>>> aeeb44aa
     DEFINES += -DUSE_LIBMEMCACHED
 endif
 
