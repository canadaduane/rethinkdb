--- conflicted
+++ resolved
@@ -10,24 +10,17 @@
 
 UNAME:=$(shell uname)
 
-# TODO(OSX) How to decide this?
 ifeq ($(UNAME),Darwin)
 SPREFIX?=/usr/local
 else
 SPREFIX?=/usr
-<<<<<<< HEAD
 endif
 
 INCLUDE=$(SPREFIX)/include
 LIB=$(SPREFIX)/lib
-PROTOC=protoc
-=======
-INCLUDE=$(SPREFIX)/include/
-LIB=$(SPREFIX)/lib/
 BIN=$(SPREFIX)/bin
 PROTOC?=$(SPREFIX)/bin/protoc
 TC_PROTOC_CFLAGS?=
->>>>>>> 03efa7aa
 
 all: js/javascript_package.pb.cc js/int64_encoding.pb.cc protoc-gen-js protoc-gen-ccjs
 
@@ -59,54 +52,31 @@
 	@echo "    PROTOC protoc-gen-js" ;
 endif
 	$(QUIET) g++ -I $(INCLUDE) \
-<<<<<<< HEAD
-    -I . \
-    ./js/code_generator.cc \
-    ./js/protoc_gen_js.cc \
-    ./js/javascript_package.pb.cc \
-    ./js/int64_encoding.pb.cc \
-    $(LIB)/libprotobuf.a \
-    $(LIB)/libprotoc.a \
-    -o ./protoc-gen-js \
-    -pthread
-=======
 	$(TC_PROTOC_CFLAGS) \
 	-I . \
 	./js/code_generator.cc \
 	./js/protoc_gen_js.cc \
 	./js/javascript_package.pb.cc \
 	./js/int64_encoding.pb.cc \
-	-l:$(LIB)libprotobuf.a \
-	-l:$(LIB)libprotoc.a \
+	-l:$(LIB)/libprotobuf.a \
+	-l:$(LIB)/libprotoc.a \
 	-o ./protoc-gen-js \
 	-lpthread
->>>>>>> 03efa7aa
 
 protoc-gen-ccjs: js/javascript_package.pb.cc js/int64_encoding.pb.cc
 ifeq ($(VERBOSE),0)
 	@echo "    PROTOC protoc-gen-ccjs" ;
 endif
 	$(QUIET) g++ -I $(INCLUDE) \
-<<<<<<< HEAD
-    -I . \
-    ./ccjs/code_generator.cc \
-    ./ccjs/protoc_gen_ccjs.cc \
-    ./js/int64_encoding.pb.cc \
-    $(LIB)/libprotobuf.a \
-    $(LIB)/libprotoc.a \
-    -o ./protoc-gen-ccjs \
-    -pthread
-=======
 	$(TC_PROTOC_CFLAGS) \
 	-I . \
 	./ccjs/code_generator.cc \
 	./ccjs/protoc_gen_ccjs.cc \
 	./js/int64_encoding.pb.cc \
-	-l:$(LIB)libprotobuf.a \
-	-l:$(LIB)libprotoc.a \
+	-l:$(LIB)/libprotobuf.a \
+	-l:$(LIB)/libprotoc.a \
 	-o ./protoc-gen-ccjs \
 	-lpthread
->>>>>>> 03efa7aa
 
 clean:
 ifeq ($(VERBOSE),0)
