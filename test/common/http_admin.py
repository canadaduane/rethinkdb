--- conflicted
+++ resolved
@@ -46,10 +46,10 @@
 import re
 import json
 import copy
+import time
 import socket
 import random
 import subprocess
-from time import sleep
 from signal import SIGINT
 from shutil import rmtree
 from httplib import HTTPConnection
@@ -67,8 +67,9 @@
 	conn.sendall("unblock %s %s\n" % (str(source_port), str(dest_port)))
 	conn.close()
 
-def find_rethinkdb_executable():
-	paths = ["build/debug/rethinkdb", "../build/debug/rethinkdb", "../../build/debug/rethinkdb", "../../../build/debug/rethinkdb"]
+def find_rethinkdb_executable(mode = "debug"):
+	subpath = "build/%s/rethinkdb" % (mode)
+	paths = [subpath, "../" + subpath, "../../" + subpath, "../../../" + subpath]
 	for path in paths:
 		if os.path.exists(path):
 			return path
@@ -149,18 +150,6 @@
 		return data[u"name"] == self.name and data[u"primary_uuid"] == self.primary_uuid and data[u"replica_affinities"] == self.replica_affinities and data[u"shards"] == self.shards and data[u"port"] == self.port
 
 	def to_json(self):
-<<<<<<< HEAD
-		return { u"blueprint": self.blueprint.to_json(), u"name": self.name, u"primary_uuid": self.primary_uuid, u"replica_affinities": self.replica_affinities, u"shards": self.shards, u"port": self.port }
-
-	def __str__(self):
-		affinities = ""
-		if len(self.replica_affinities) == 0:
-			affinities = "None, "
-		else:
-			for uuid, count in self.replica_affinities.iteritems():
-				affinities += uuid + "=" + str(count) + ", "
-		return "Namespace(name:%s, port:%d, primary:%s, affinities:%sblueprint:NYI)" % (self.name, self.port, self.primary_uuid, affinities)
-=======
 		return {
 			unicode("blueprint"): self.blueprint.to_json(),
 			unicode("name"): self.name,
@@ -173,8 +162,13 @@
 			}
 
 	def __str__(self):
+		affinities = ""
+		if len(self.replica_affinities) == 0:
+			affinities = "None, "
+		else:
+			for uuid, count in self.replica_affinities.iteritems():
+				affinities += uuid + "=" + str(count) + ", "
 		return "Namespace(name:%s, port:%d, primary:%s, affinities:%r, pinnings:%s, blueprint:NYI)" % (self.name, self.port, self.primary_uuid, self.replica_affinities, self.pinnings)
->>>>>>> 58482414
 
 class DummyNamespace(Namespace):
 	def __init__(self, uuid, json_data):
@@ -244,7 +238,7 @@
 		return "External" + Server.__str__(self)
 
 class InternalServer(Server):
-	def __init__(self, serv_port, local_cluster_port, join = None, name = None, port_offset = 0):
+	def __init__(self, serv_port, local_cluster_port, join = None, name = None, port_offset = 0, log_file = "stdout", mode = "debug"):
 
 		self.local_cluster_port = local_cluster_port
 
@@ -253,12 +247,20 @@
 		self.db_dir = "/tmp/rethinkdb-port-" + str(serv_port)
 		assert not os.path.exists(self.db_dir)
 
-		create_args = [find_rethinkdb_executable(), "create", "--directory=" + self.db_dir, "--port-offset=" + str(port_offset)]
+		create_args = [find_rethinkdb_executable(mode), "create", "--directory=" + self.db_dir, "--port-offset=" + str(port_offset)]
 		if name is not None:
 			create_args.append("--name=" + name)
-		subprocess.check_call(create_args)
-
-		self.args_without_join = [find_rethinkdb_executable(), "serve", "--directory=" + self.db_dir, "--port=" + str(serv_port), "--client-port=" + str(local_cluster_port)]
+
+		if log_file == "stdout":
+			self.output_file = None
+			self.instance = subprocess.Popen(args = create_args)
+		else:
+			self.log_file = log_file
+			self.output_file = open(self.log_file, "w")
+
+		subprocess.check_call(args = create_args, stdout = self.output_file, stderr = self.output_file)
+		self.args_without_join = [find_rethinkdb_executable(mode), "serve", "--directory=" + self.db_dir, "--port=" + str(serv_port), "--client-port=" + str(local_cluster_port)]
+
 		if join is None:
 			serve_args = self.args_without_join
 		else:
@@ -266,24 +268,19 @@
 			serve_args = self.args_without_join + ["--join=" + join_host + ":" + str(join_port)]
 
 		print serve_args
-		self.instance = subprocess.Popen(serve_args, 0, None, None, subprocess.PIPE)
-		sleep(0.2)
+
+		self.instance = subprocess.Popen(args = serve_args, stdout = self.output_file, stderr = self.output_file)
+		time.sleep(0.2)
 		Server.__init__(self, socket.gethostname(), serv_port)
 		self.running = True
-		self.closed = False
 
 	def kill(self):
 		assert self.running
-<<<<<<< HEAD
-		self.instance.send_signal(SIGINT)
-		self.instance.wait()
-=======
 		try:
-			self.instance.send_signal(signal.SIGINT)
+			self.instance.send_signal(SIGINT)
 		except OSError:
 			pass
 		self._wait()
->>>>>>> 58482414
 		self.running = False
 
 	def recover(self, join = None):
@@ -293,42 +290,31 @@
 		else:
 			join_host, join_port = join
 			serve_args = self.args_without_join + ["--join=" + join_host + ":" + str(join_port)]
-		self.instance = subprocess.Popen(serve_args, 0, None, None, subprocess.PIPE)
+
+		self.instance = subprocess.Popen(args = serve_args, stdout = self.output_file)
 		self.running = True
 
 	def shutdown(self):
-		assert not self.closed
 		if self.running:
-			self.instance.send_signal(SIGINT)
-			self.instance.wait()
-		rmtree(self.db_dir)
-		self.closed = True
+			self.kill()
+		rmtree(self.db_dir, True)
 
 	def __del__(self):
-<<<<<<< HEAD
-		if not self.closed:
-			self.shutdown()
-=======
-		try:
-			self.instance.send_signal(signal.SIGINT)
-		except OSError:
-			pass
-		self._wait()
-		shutil.rmtree(self.db_dir)
->>>>>>> 58482414
+		self.shutdown()
 
 	def _wait(self):
 		start_time = time.time()
 		while time.time() - start_time < 15 and self.instance.poll() is None:
 			time.sleep(1)
 		if self.instance.poll() is None:
+			print "rethinkdb unresponsive to SIGINT after 15 seconds, using SIGKILL"
 			self.instance.send_signal(signal.SIGKILL)
 
 	def __str__(self):
 		return "Internal" + Server.__str__(self) + ", args:" + str(self.args_without_join)
 
 class Cluster(object):
-	def __init__(self):
+	def __init__(self, log_file = "stdout", mode = "debug"):
 		try:
 			self.base_port = os.environ["RETHINKDB_BASE_PORT"]
 		except KeyError:
@@ -340,6 +326,8 @@
 		self.datacenters = { }
 		self.dummy_namespaces = { }
 		self.memcached_namespaces = { }
+		self.log_file = log_file
+		self.mode = mode
 
 	def __str__(self):
 		retval = "Machines:"
@@ -384,15 +372,22 @@
 			join = None
 		else:
 			join = (socket.gethostname(), self.base_port)
+
+		log_file = self.log_file
+		if self.log_file != "stdout":
+			log_file += ".%d" % (self.base_port + self.server_instances)
+			
 		serv = InternalServer(
 			self.base_port + self.server_instances,
 			self.base_port - self.server_instances - 1,
 			join = join,
 			name = name,
-			port_offset = self.server_instances)
+			port_offset = self.server_instances,
+			log_file = log_file,
+			mode = self.mode)
 		self.machines[serv.uuid] = serv
 		self.server_instances += 1
-		sleep(0.2)
+		time.sleep(0.2)
 		self.update_cluster_data()
 		return serv
 
@@ -415,7 +410,7 @@
 		info = self._get_server_for_command(servid).do_query("POST", "/ajax/datacenters/new", {
 			"name": name
 			})
-		sleep(0.2) # Give some time for changes to hit the rest of the cluster
+		time.sleep(0.2) # Give some time for changes to hit the rest of the cluster
 		assert len(info) == 1
 		uuid, json_data = next(info.iteritems())
 		datacenter = Datacenter(uuid, json_data)
@@ -459,7 +454,7 @@
 		if not isinstance(serv, DummyServer):
 			serv.datacenter_uuid = datacenter.uuid
 		self._get_server_for_command(servid).do_query("POST", "/ajax/machines/" + serv.uuid + "/datacenter_uuid", datacenter.uuid)
-		sleep(0.2) # Give some time for changes to hit the rest of the cluster
+		time.sleep(0.2) # Give some time for changes to hit the rest of the cluster
 		self.update_cluster_data()
 
 	def move_namespace_to_datacenter(self, namespace, primary, servid = None):
@@ -470,7 +465,7 @@
 			self._get_server_for_command(servid).do_query("POST", "/ajax/memcached_namespaces/" + namespace.uuid, namespace.to_json())
 		elif isinstance(namespace, DummyNamespace):
 			self._get_server_for_command(servid).do_query("POST", "/ajax/dummy_namespaces/" + namespace.uuid, namespace.to_json())
-		sleep(0.2) # Give some time for the changes to hit the rest of the cluster
+		time.sleep(0.2) # Give some time for the changes to hit the rest of the cluster
 		self.update_cluster_data()
 
 	def set_namespace_affinities(self, namespace, affinities = { }, servid = None):
@@ -483,7 +478,7 @@
 			self._get_server_for_command(servid).do_query("POST", "/ajax/memcached_namespaces/" + namespace.uuid, namespace.to_json())
 		elif isinstance(namespace, DummyNamespace):
 			self._get_server_for_command(servid).do_query("POST", "/ajax/dummy_namespaces/" + namespace.uuid, namespace.to_json())
-		sleep(0.2) # Give some time for the changes to hit the rest of the cluster
+		time.sleep(0.2) # Give some time for the changes to hit the rest of the cluster
 		self.update_cluster_data()
 		return namespace
 
@@ -505,7 +500,7 @@
 			"primary_uuid": primary,
 			"replica_affinities": aff_dict
 			})
-		sleep(0.2) # Give some time for changes to hit the rest of the cluster
+		time.sleep(0.2) # Give some time for changes to hit the rest of the cluster
 		assert len(info) == 1
 		uuid, json_data = next(info.iteritems())
 		type_class = {"memcached": MemcachedNamespace, "dummy": DummyNamespace}[protocol]
@@ -580,14 +575,9 @@
 		return expected
 
 	def _verify_cluster_data_chunk(self, local, remote):
-<<<<<<< HEAD
 		for key, value in local.iteritems():
-			assert value.check(remote[key])
-=======
-		for i in local.iteritems():
-			if not i[1].check(remote[i[0]]):
-				raise ValueError("inconsistent cluster data: %r != %r" % (i[1].to_json(), remote[i[0]]))
->>>>>>> 58482414
+			if not value.check(remote[key]):
+				raise ValueError("inconsistent cluster data: %r != %r" % (value.to_json(), remote[key]))
 
 	# Check the data from the server against our data
 	def _verify_cluster_data(self, data):
@@ -629,14 +619,14 @@
 	#                                          second array - one item per namespace to create
 	#                                          tuple - first value is the index of the primary datacenter, second value is
 	#                                              an array with one item per datacenter, an integer value for the affinity towards that datacenter
-	def __init__(self, datacenters = [ ], affinities = [ ]):
+	def __init__(self, datacenters = [ ], affinities = [ ], log_file = "stdout", mode = "debug"):
 		assert len(affinities) <= 2 # only two namespace types at the moment - dummy and memcached
 		for i in affinities:
 			for primary_id, replica_counts in i:
 				assert primary_id < len(datacenters) # make sure the primary datacenter id doesn't overflow
 				assert len(replica_counts) == len(datacenters) or len(replica_counts) == 0 # namespace affinities must define values for each datacenter or no affinities
 
-		Cluster.__init__(self)
+		Cluster.__init__(self, log_file, mode)
 		self.blocked_ports = set()
 		self.other_clusters = set()
 
@@ -818,7 +808,7 @@
 		other.other_cluster = set()
 
 		# Give some time for the cluster to update internally, then pull the cluster data
-		sleep(1)
+		time.sleep(1)
 		self.update_cluster_data()
 
 	def _notify_of_new_cluster_port(self, port):
